--- conflicted
+++ resolved
@@ -1240,7 +1240,6 @@
   }
 
   /**
-<<<<<<< HEAD
    * Increments the `dotcomPushCount` metric
    */
   public recordPushToGitHub() {
@@ -1259,7 +1258,9 @@
    */
   public recordPushToGenericRemote() {
     return this.appStore._recordPushToGenericRemote()
-=======
+  }
+
+  /**
    * Increments the `divergingBranchBannerInitiatedCompare` metric
    */
   public recordDivergingBranchBannerInitiatedCompare() {
@@ -1278,6 +1279,5 @@
    */
   public recordDivergingBranchBannerInitatedMerge() {
     return this.appStore._recordDivergingBranchBannerInitatedMerge()
->>>>>>> 2828ee8e
   }
 }