import Dexie from 'dexie'

// NB: This _must_ be incremented whenever the DB key scheme changes.
const DatabaseVersion = 2

/** The timing stats for app launch. */
export interface ILaunchStats {
  /**
   * The time (in milliseconds) it takes from when our main process code is
   * first loaded until the app `ready` event is emitted.
   */
  readonly mainReadyTime: number

  /**
   * The time (in milliseconds) it takes from when loading begins to loading
   * end.
   */
  readonly loadTime: number

  /**
   * The time (in milliseconds) it takes from when our renderer process code is
   * first loaded until the renderer `ready` event is emitted.
   */
  readonly rendererReadyTime: number
}

/** The daily measures captured for stats. */
export interface IDailyMeasures {
  /** The ID in the database. */
  readonly id?: number

  /** The number of commits. */
  readonly commits: number

  /** The number of times the user has opened a shell from the app. */
  readonly openShellCount: number

  /** The number of partial commits. */
  readonly partialCommits: number

  /** The number of commits created with one or more co-authors. */
  readonly coAuthoredCommits: number

  /** The number of times a branch is compared to an arbitrary branch */
  readonly branchComparisons: number

  /** The number of times a branch is compared to `master` */
  readonly defaultBranchComparisons: number

  /** The number of times a merge is initiated in the `compare` sidebar */
  readonly mergesInitiatedFromComparison: number

  /** The number of times the `Branch -> Update From Default Branch` menu item is used */
  readonly updateFromDefaultBranchMenuCount: number

  /** The number of times the `Branch -> Merge Into Current Branch` menu item is used */
  readonly mergeIntoCurrentBranchMenuCount: number

  /** The number of times the user checks out a branch using the PR menu */
  readonly prBranchCheckouts: number

  /** The numbers of times a repo with indicators is clicked on repo list view */
  readonly repoWithIndicatorClicked: number

  /** The numbers of times a repo without indicators is clicked on repo list view */
  readonly repoWithoutIndicatorClicked: number

  /** The number of times the user dismisses the diverged branch notification */
  readonly divergingBranchBannerDismissal: number

  /** The number of times the user merges from the diverged branch notification merge CTA button */
  readonly divergingBranchBannerInitatedMerge: number

  /** The number of times the user compares from the diverged branch notification compare CTA button */
  readonly divergingBranchBannerInitiatedCompare: number

  /**
   * The number of times the user merges from the compare view after getting to that state
   * from the diverged branch notification compare CTA button
   */
  readonly divergingBranchBannerInfluencedMerge: number

  /** The number of times the diverged branch notification is displayed */
  readonly divergingBranchBannerDisplayed: number

  /** The number of times the user pushes to GitHub.com */
  readonly dotcomPushCount: number

  /** The number of times the user pushes with `--force-with-lease` to GitHub.com */
  readonly dotcomForcePushCount: number

  /** The number of times the user pushed to a GitHub enterprise instance */
  readonly enterprisePushCount: number

  /** The number of times the user pushes with `--force-with-lease` to a GitHub Enterprise instance */
  readonly enterpriseForcePushCount: number

  /** The number of times the users pushes to a generic remote */
  readonly externalPushCount: number

  /** The number of times the users pushes with `--force-with-lease` to a generic remote */
  readonly externalForcePushCount: number

  /** The number of times the user merged before seeing the result of the merge hint */
  readonly mergedWithLoadingHintCount: number

  /** The number of times the user has merged after seeing the 'no conflicts' merge hint */
  readonly mergedWithCleanMergeHintCount: number

  /** The number of times the user has merged after seeing the 'you have XX conflicted files' warning */
  readonly mergedWithConflictWarningHintCount: number

  /** Whether or not the app has been interacted with during the current reporting window */
  readonly active: boolean

  /** The number of times a `git pull` initiated by Desktop resulted in a merge conflict for the user */
  readonly mergeConflictFromPullCount: number

  /** The number of times a `git merge` initiated by Desktop resulted in a merge conflict for the user */
  readonly mergeConflictFromExplicitMergeCount: number

  /** The number of times a conflicted merge was successfully completed by the user */
  readonly mergeSuccessAfterConflictsCount: number

  /** The number of times a conflicted merge was aborted by the user */
  readonly mergeAbortedAfterConflictsCount: number

  /** The number of commits that will go unattributed to GitHub users */
  readonly unattributedCommits: number

  /**
   * The number of times the user made a commit to a repo hosted on
   * a GitHub Enterprise instance
   */
  readonly enterpriseCommits: number

  /** The number of time the user made a commit to a repo hosted on Github.com */
  readonly dotcomCommits: number

  /** The number of times the user dismissed the merge conflicts dialog */
  readonly mergeConflictsDialogDismissalCount: number

  /** The number of times the user dismissed the merge conflicts dialog with conflicts left */
  readonly anyConflictsLeftOnMergeConflictsDialogDismissalCount: number

  /** The number of times the user reopened the merge conflicts dialog (after closing it) */
  readonly mergeConflictsDialogReopenedCount: number

  /** The number of times the user committed a conflicted merge via the merge conflicts dialog */
  readonly guidedConflictedMergeCompletionCount: number

  /** The number of times the user committed a conflicted merge outside the merge conflicts dialog */
  readonly unguidedConflictedMergeCompletionCount: number

  /** The number of times the user is taken to the create pull request page on dotcom */
  readonly createPullRequestCount: number

  /** The number of times the rebase conflicts dialog is dismissed */
  readonly rebaseConflictsDialogDismissalCount: number

  /** The number of times the rebase conflicts dialog is reopened */
  readonly rebaseConflictsDialogReopenedCount: number

  /** The number of times an aborted rebase is detected */
  readonly rebaseAbortedAfterConflictsCount: number

  /** The number of times a successful rebase is detected */
  readonly rebaseSuccessAfterConflictsCount: number

  /** The number of times a user performed a pull with `pull.rebase` in config set to `true` */
  readonly pullWithRebaseCount: number

  /** The number of times a user has pulled with `pull.rebase` unset or set to `false` */
  readonly pullWithDefaultSettingCount: number

<<<<<<< HEAD
  /**
   * The number of stash entries created outside of Desktop
   * in a given 24 hour day
   */
  readonly stashEntriesCreatedOutsideDesktop: number

  /**
   * The number of times the user is presented with the error
   * message "Some of your changes would be overwritten"
   */
  readonly errorWhenSwitchingBranchesWithUncommmittedChanges: number
=======
  /** The number of times the user opens the "Rebase current branch" menu item */
  readonly rebaseCurrentBranchMenuCount: number
>>>>>>> e90ab6ae
}

export class StatsDatabase extends Dexie {
  public launches!: Dexie.Table<ILaunchStats, number>
  public dailyMeasures!: Dexie.Table<IDailyMeasures, number>

  public constructor(name: string) {
    super(name)

    this.version(1).stores({
      launches: '++',
    })

    this.version(DatabaseVersion).stores({
      dailyMeasures: '++id',
    })
  }
}<|MERGE_RESOLUTION|>--- conflicted
+++ resolved
@@ -173,7 +173,6 @@
   /** The number of times a user has pulled with `pull.rebase` unset or set to `false` */
   readonly pullWithDefaultSettingCount: number
 
-<<<<<<< HEAD
   /**
    * The number of stash entries created outside of Desktop
    * in a given 24 hour day
@@ -185,10 +184,9 @@
    * message "Some of your changes would be overwritten"
    */
   readonly errorWhenSwitchingBranchesWithUncommmittedChanges: number
-=======
+
   /** The number of times the user opens the "Rebase current branch" menu item */
   readonly rebaseCurrentBranchMenuCount: number
->>>>>>> e90ab6ae
 }
 
 export class StatsDatabase extends Dexie {
