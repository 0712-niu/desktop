--- conflicted
+++ resolved
@@ -1,8 +1,4 @@
-<<<<<<< HEAD
-import { git, envForAuthentication, IGitExecutionOptions } from './core'
-=======
-import { git, envForAuthentication, gitNetworkArguments } from './core'
->>>>>>> 489c8f19
+import { git, envForAuthentication, IGitExecutionOptions, gitNetworkArguments } from './core'
 import { Account } from '../../models/account'
 import { ICloneProgress } from '../app-state'
 import { CloneProgressParser, executionOptionsWithProgress } from '../progress'
@@ -56,16 +52,14 @@
       progressCallback({ kind, title, description, value })
     })
 
-<<<<<<< HEAD
     // Initial progress
     progressCallback({ kind, title, value: 0 })
   }
-=======
+
   const args = [
     ...gitNetworkArguments,
     'clone', '--recursive', '--progress',
   ]
->>>>>>> 489c8f19
 
   if (options.branch) {
     args.push('-b', options.branch)
