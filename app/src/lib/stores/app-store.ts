import { ipcRenderer, remote } from 'electron'
import { pathExists } from 'fs-extra'
import { escape } from 'querystring'
import {
  AccountsStore,
  CloningRepositoriesStore,
  GitHubUserStore,
  GitStore,
  IssuesStore,
  PullRequestStore,
  RepositoriesStore,
  SignInStore,
} from '.'
import { Account } from '../../models/account'
import { AppMenu, IMenu } from '../../models/app-menu'
import { IAuthor } from '../../models/author'
import {
  Branch,
  eligibleForFastForward,
  IAheadBehind,
} from '../../models/branch'
import { BranchesTab } from '../../models/branches-tab'
import { CloneRepositoryTab } from '../../models/clone-repository-tab'
import { CloningRepository } from '../../models/cloning-repository'
import { Commit } from '../../models/commit'
import {
  DiffSelection,
  DiffSelectionType,
  DiffType,
  ImageDiffType,
} from '../../models/diff'
import { FetchType } from '../../models/fetch'
import { GitHubRepository } from '../../models/github-repository'
import { Owner } from '../../models/owner'
import { PullRequest } from '../../models/pull-request'
import { forkPullRequestRemoteName, IRemote } from '../../models/remote'
import {
  ILocalRepositoryState,
  nameOf,
  Repository,
} from '../../models/repository'
import {
  CommittedFileChange,
  WorkingDirectoryFileChange,
  WorkingDirectoryStatus,
  AppFileStatus,
} from '../../models/status'
import { TipState } from '../../models/tip'
import { ICommitMessage } from '../../models/commit-message'
import {
  Progress,
  ICheckoutProgress,
  IFetchProgress,
  IRevertProgress,
} from '../../models/progress'
import { Popup, PopupType } from '../../models/popup'
import { IGitAccount } from '../../models/git-account'
import { getAppPath } from '../../ui/lib/app-proxy'
import {
  ApplicationTheme,
  getPersistedTheme,
  setPersistedTheme,
} from '../../ui/lib/application-theme'
import {
  getAppMenu,
  updatePreferredAppMenuItemLabels,
} from '../../ui/main-process-proxy'
import {
  API,
  getAccountForEndpoint,
  getDotComAPIEndpoint,
  getEnterpriseAPIURL,
  IAPIUser,
} from '../api'
import { shell } from '../app-shell'
import {
  CompareAction,
  HistoryTabMode,
  Foldout,
  FoldoutType,
  IAppState,
  ICompareBranch,
  ICompareFormUpdate,
  ICompareToBranch,
  IDisplayHistory,
  PossibleSelections,
  RepositorySectionTab,
  SelectionType,
  MergeResultStatus,
  ComparisonMode,
} from '../app-state'
import { caseInsensitiveCompare } from '../compare'
import { IGitHubUser } from '../databases/github-user-database'
import {
  ExternalEditor,
  findEditorOrDefault,
  getAvailableEditors,
  launchExternalEditor,
  parse,
} from '../editors'
import { assertNever, fatalError, forceUnwrap } from '../fatal-error'

import { findAccountForRemoteURL } from '../find-account'
import { formatCommitMessage } from '../format-commit-message'
import { getGenericHostname, getGenericUsername } from '../generic-git-auth'
import { getAccountForRepository } from '../get-account-for-repository'
import {
  abortMerge,
  addRemote,
  checkoutBranch,
  createBranch,
  createCommit,
  deleteBranch,
  formatAsLocalRef,
  getAuthorIdentity,
  getBranchAheadBehind,
  getChangedFiles,
  getCommitDiff,
  getMergeBase,
  getRemotes,
  getWorkingDirectoryDiff,
  isCoAuthoredByTrailer,
  mergeTree,
  ITrailer,
  pull as pullRepo,
  push as pushRepo,
  renameBranch,
  updateRef,
  saveGitIgnore,
  appendIgnoreRule,
  IStatusResult,
  createMergeCommit,
} from '../git'
import {
  installGlobalLFSFilters,
  installLFSHooks,
  isUsingLFS,
} from '../git/lfs'
import { inferLastPushForRepository } from '../infer-last-push-for-repository'
import { updateMenuState } from '../menu-update'
import { merge } from '../merge'
import {
  IMatchedGitHubRepository,
  matchGitHubRepository,
  repositoryMatchesRemote,
} from '../repository-matching'
import { RetryAction, RetryActionType } from '../../models/retry-actions'
import {
  Default as DefaultShell,
  findShellOrDefault,
  launchShell,
  parse as parseShell,
  Shell,
} from '../shells'
import { ILaunchStats, StatsStore } from '../stats'
import { hasShownWelcomeFlow, markWelcomeFlowComplete } from '../welcome'
import { getWindowState, WindowState } from '../window-state'
import { TypedBaseStore } from './base-store'
import { AheadBehindUpdater } from './helpers/ahead-behind-updater'
import {
  enableRepoInfoIndicators,
  enableMergeConflictDetection,
} from '../feature-flag'
import { MergeResultKind } from '../../models/merge'
import { promiseWithMinimumTimeout } from '../promise'
import { BackgroundFetcher } from './helpers/background-fetcher'
import { inferComparisonBranch } from './helpers/infer-comparison-branch'
import { PullRequestUpdater } from './helpers/pull-request-updater'
import { validatedRepositoryPath } from './helpers/validated-repository-path'
import { RepositoryStateCache } from './repository-state-cache'
import { readEmoji } from '../read-emoji'
import { GitStoreCache } from './git-store-cache'
<<<<<<< HEAD
import { MergeConflictsErrorContext } from '../git-error-context'
=======
import { setNumber, setBoolean, getBoolean, getNumber } from '../local-storage'
>>>>>>> 8a602413

/**
 * As fast-forwarding local branches is proportional to the number of local
 * branches, and is run after every fetch/push/pull, this is skipped when the
 * number of eligible branches is greater than a given threshold.
 */
const FastForwardBranchesThreshold = 20

const LastSelectedRepositoryIDKey = 'last-selected-repository-id'

const defaultSidebarWidth: number = 250
const sidebarWidthConfigKey: string = 'sidebar-width'

const defaultCommitSummaryWidth: number = 250
const commitSummaryWidthConfigKey: string = 'commit-summary-width'

const confirmRepoRemovalDefault: boolean = true
const confirmDiscardChangesDefault: boolean = true
const confirmRepoRemovalKey: string = 'confirmRepoRemoval'
const confirmDiscardChangesKey: string = 'confirmDiscardChanges'

const externalEditorKey: string = 'externalEditor'

const imageDiffTypeDefault = ImageDiffType.TwoUp
const imageDiffTypeKey = 'image-diff-type'

const shellKey = 'shell'

// background fetching should occur hourly when Desktop is active, but this
// lower interval ensures user interactions like switching repositories and
// switching between apps does not result in excessive fetching in the app
const BackgroundFetchMinimumInterval = 30 * 60 * 1000

export class AppStore extends TypedBaseStore<IAppState> {
  private readonly gitStoreCache: GitStoreCache

  private accounts: ReadonlyArray<Account> = new Array<Account>()
  private repositories: ReadonlyArray<Repository> = new Array<Repository>()

  private selectedRepository: Repository | CloningRepository | null = null

  /** The background fetcher for the currently selected repository. */
  private currentBackgroundFetcher: BackgroundFetcher | null = null

  /** The pull request updater for the currently selected repository */
  private currentPullRequestUpdater: PullRequestUpdater | null = null

  /** The ahead/behind updater or the currently selected repository */
  private currentAheadBehindUpdater: AheadBehindUpdater | null = null

  private showWelcomeFlow = false
  private currentPopup: Popup | null = null
  private currentFoldout: Foldout | null = null
  private errors: ReadonlyArray<Error> = new Array<Error>()
  private emitQueued = false

  private readonly localRepositoryStateLookup = new Map<
    number,
    ILocalRepositoryState
  >()

  /** Map from shortcut (e.g., :+1:) to on disk URL. */
  private emoji = new Map<string, string>()

  /**
   * The Application menu as an AppMenu instance or null if
   * the main process has not yet provided the renderer with
   * a copy of the application menu structure.
   */
  private appMenu: AppMenu | null = null

  /**
   * Used to highlight access keys throughout the app when the
   * Alt key is pressed. Only applicable on non-macOS platforms.
   */
  private highlightAccessKeys: boolean = false

  /**
   * A value indicating whether or not the current application
   * window has focus.
   */
  private appIsFocused: boolean = false

  private sidebarWidth: number = defaultSidebarWidth
  private commitSummaryWidth: number = defaultCommitSummaryWidth
  private windowState: WindowState
  private windowZoomFactor: number = 1
  private isUpdateAvailableBannerVisible: boolean = false
  private confirmRepoRemoval: boolean = confirmRepoRemovalDefault
  private confirmDiscardChanges: boolean = confirmDiscardChangesDefault
  private imageDiffType: ImageDiffType = imageDiffTypeDefault

  private selectedExternalEditor?: ExternalEditor

  /** The user's preferred shell. */
  private selectedShell = DefaultShell

  /** The current repository filter text */
  private repositoryFilterText: string = ''

  private currentMergeTreePromise: Promise<void> | null = null

  /** The function to resolve the current Open in Desktop flow. */
  private resolveOpenInDesktop:
    | ((repository: Repository | null) => void)
    | null = null

  private selectedCloneRepositoryTab = CloneRepositoryTab.DotCom

  private selectedBranchesTab = BranchesTab.Branches
  private selectedTheme = ApplicationTheme.Light

  public constructor(
    private readonly gitHubUserStore: GitHubUserStore,
    private readonly cloningRepositoriesStore: CloningRepositoriesStore,
    private readonly issuesStore: IssuesStore,
    private readonly statsStore: StatsStore,
    private readonly signInStore: SignInStore,
    private readonly accountsStore: AccountsStore,
    private readonly repositoriesStore: RepositoriesStore,
    private readonly pullRequestStore: PullRequestStore,
    private readonly repositoryStateCache: RepositoryStateCache
  ) {
    super()

    this.showWelcomeFlow = !hasShownWelcomeFlow()

    this.gitStoreCache = new GitStoreCache(
      shell,
      (repo, store) => this.onGitStoreUpdated(repo, store),
      (repo, commits) => this.loadAndCacheUsers(repo, this.accounts, commits),
      error => this.emitError(error)
    )

    const window = remote.getCurrentWindow()
    this.windowState = getWindowState(window)

    window.webContents.getZoomFactor(factor => {
      this.onWindowZoomFactorChanged(factor)
    })

    this.wireupIpcEventHandlers(window)
    this.wireupStoreEventHandlers()
    getAppMenu()
  }

  private wireupIpcEventHandlers(window: Electron.BrowserWindow) {
    ipcRenderer.on(
      'window-state-changed',
      (event: Electron.IpcMessageEvent, args: any[]) => {
        this.windowState = getWindowState(window)
        this.emitUpdate()
      }
    )

    ipcRenderer.on('zoom-factor-changed', (event: any, zoomFactor: number) => {
      this.onWindowZoomFactorChanged(zoomFactor)
    })

    ipcRenderer.on(
      'app-menu',
      (event: Electron.IpcMessageEvent, { menu }: { menu: IMenu }) => {
        this.setAppMenu(menu)
      }
    )
  }

  private wireupStoreEventHandlers() {
    this.gitHubUserStore.onDidUpdate(() => {
      this.emitUpdate()
    })

    this.cloningRepositoriesStore.onDidUpdate(() => {
      this.emitUpdate()
    })

    this.cloningRepositoriesStore.onDidError(e => this.emitError(e))

    this.signInStore.onDidAuthenticate((account, method) => {
      this._addAccount(account)

      if (this.showWelcomeFlow) {
        this.statsStore.recordWelcomeWizardSignInMethod(method)
      }
    })
    this.signInStore.onDidUpdate(() => this.emitUpdate())
    this.signInStore.onDidError(error => this.emitError(error))

    this.accountsStore.onDidUpdate(async () => {
      const accounts = await this.accountsStore.getAll()
      this.accounts = accounts
      this.emitUpdate()
    })
    this.accountsStore.onDidError(error => this.emitError(error))

    this.repositoriesStore.onDidUpdate(async () => {
      this.repositories = await this.repositoriesStore.getAll()
      this.updateRepositorySelectionAfterRepositoriesChanged()
      this.emitUpdate()
    })

    this.pullRequestStore.onDidError(error => this.emitError(error))
    this.pullRequestStore.onDidUpdate(gitHubRepository =>
      this.onPullRequestStoreUpdated(gitHubRepository)
    )
  }

  /** Load the emoji from disk. */
  public loadEmoji() {
    const rootDir = getAppPath()
    readEmoji(rootDir)
      .then(emoji => {
        this.emoji = emoji
        this.emitUpdate()
      })
      .catch(err => {
        log.warn(`Unexpected issue when trying to read emoji into memory`, err)
      })
  }

  protected emitUpdate() {
    // If the window is hidden then we won't get an animation frame, but there
    // may still be work we wanna do in response to the state change. So
    // immediately emit the update.
    if (this.windowState === 'hidden') {
      this.emitUpdateNow()
      return
    }

    if (this.emitQueued) {
      return
    }

    this.emitQueued = true

    window.requestAnimationFrame(() => {
      this.emitUpdateNow()
    })
  }

  private emitUpdateNow() {
    this.emitQueued = false
    const state = this.getState()

    super.emitUpdate(state)
    updateMenuState(state, this.appMenu)
  }

  /**
   * Called when we have reason to suspect that the zoom factor
   * has changed. Note that this doesn't necessarily mean that it
   * has changed with regards to our internal state which is why
   * we double check before emitting an update.
   */
  private onWindowZoomFactorChanged(zoomFactor: number) {
    const current = this.windowZoomFactor
    this.windowZoomFactor = zoomFactor

    if (zoomFactor !== current) {
      this.emitUpdate()
    }
  }

  private getSelectedState(): PossibleSelections | null {
    const repository = this.selectedRepository
    if (!repository) {
      return null
    }

    if (repository instanceof CloningRepository) {
      const progress = this.cloningRepositoriesStore.getRepositoryState(
        repository
      )
      if (!progress) {
        return null
      }

      return {
        type: SelectionType.CloningRepository,
        repository,
        progress,
      }
    }

    if (repository.missing) {
      return {
        type: SelectionType.MissingRepository,
        repository,
      }
    }

    return {
      type: SelectionType.Repository,
      repository,
      state: this.repositoryStateCache.get(repository),
    }
  }

  public getState(): IAppState {
    return {
      accounts: this.accounts,
      repositories: [
        ...this.repositories,
        ...this.cloningRepositoriesStore.repositories,
      ],
      localRepositoryStateLookup: this.localRepositoryStateLookup,
      windowState: this.windowState,
      windowZoomFactor: this.windowZoomFactor,
      appIsFocused: this.appIsFocused,
      selectedState: this.getSelectedState(),
      signInState: this.signInStore.getState(),
      currentPopup: this.currentPopup,
      currentFoldout: this.currentFoldout,
      errors: this.errors,
      showWelcomeFlow: this.showWelcomeFlow,
      emoji: this.emoji,
      sidebarWidth: this.sidebarWidth,
      commitSummaryWidth: this.commitSummaryWidth,
      appMenuState: this.appMenu ? this.appMenu.openMenus : [],
      titleBarStyle: this.showWelcomeFlow ? 'light' : 'dark',
      highlightAccessKeys: this.highlightAccessKeys,
      isUpdateAvailableBannerVisible: this.isUpdateAvailableBannerVisible,
      askForConfirmationOnRepositoryRemoval: this.confirmRepoRemoval,
      askForConfirmationOnDiscardChanges: this.confirmDiscardChanges,
      selectedExternalEditor: this.selectedExternalEditor,
      imageDiffType: this.imageDiffType,
      selectedShell: this.selectedShell,
      repositoryFilterText: this.repositoryFilterText,
      selectedCloneRepositoryTab: this.selectedCloneRepositoryTab,
      selectedBranchesTab: this.selectedBranchesTab,
      selectedTheme: this.selectedTheme,
    }
  }

  private onGitStoreUpdated(repository: Repository, gitStore: GitStore) {
    this.repositoryStateCache.updateBranchesState(repository, () => ({
      tip: gitStore.tip,
      defaultBranch: gitStore.defaultBranch,
      allBranches: gitStore.allBranches,
      recentBranches: gitStore.recentBranches,
    }))

    this.repositoryStateCache.updateChangesState(repository, () => ({
      commitMessage: gitStore.commitMessage,
      contextualCommitMessage: gitStore.contextualCommitMessage,
      showCoAuthoredBy: gitStore.showCoAuthoredBy,
      coAuthors: gitStore.coAuthors,
    }))

    this.repositoryStateCache.update(repository, () => ({
      commitLookup: gitStore.commitLookup,
      localCommitSHAs: gitStore.localCommitSHAs,
      aheadBehind: gitStore.aheadBehind,
      remote: gitStore.currentRemote,
      lastFetched: gitStore.lastFetched,
    }))

    this.emitUpdate()
  }

  private clearSelectedCommit(repository: Repository) {
    this.repositoryStateCache.updateCommitSelection(repository, () => ({
      sha: null,
      file: null,
      changedFiles: [],
      diff: null,
    }))
  }

  /** This shouldn't be called directly. See `Dispatcher`. */
  public async _changeCommitSelection(
    repository: Repository,
    sha: string
  ): Promise<void> {
    const { commitSelection } = this.repositoryStateCache.get(repository)

    if (commitSelection.sha === sha) {
      return
    }

    this.repositoryStateCache.updateCommitSelection(repository, () => ({
      sha,
      file: null,
      changedFiles: [],
      diff: null,
    }))

    this.emitUpdate()
  }

  private updateOrSelectFirstCommit(
    repository: Repository,
    commitSHAs: ReadonlyArray<string>
  ) {
    const state = this.repositoryStateCache.get(repository)
    let selectedSHA = state.commitSelection.sha
    if (selectedSHA != null) {
      const index = commitSHAs.findIndex(sha => sha === selectedSHA)
      if (index < 0) {
        // selected SHA is not in this list
        // -> clear the selection in the app state
        selectedSHA = null
        this.clearSelectedCommit(repository)
      }
    }

    if (selectedSHA == null && commitSHAs.length > 0) {
      this._changeCommitSelection(repository, commitSHAs[0])
      this._loadChangedFilesForCurrentSelection(repository)
    }
  }

  private startAheadBehindUpdater(repository: Repository) {
    if (this.currentAheadBehindUpdater != null) {
      fatalError(
        `An ahead/behind updater is already active and cannot start updating on ${
          repository.name
        }`
      )

      return
    }

    const updater = new AheadBehindUpdater(repository, aheadBehindCache => {
      this.repositoryStateCache.updateCompareState(repository, () => ({
        aheadBehindCache,
      }))
      this.emitUpdate()
    })

    this.currentAheadBehindUpdater = updater

    this.currentAheadBehindUpdater.start()
  }

  private stopAheadBehindUpdate() {
    const updater = this.currentAheadBehindUpdater

    if (updater != null) {
      updater.stop()
      this.currentAheadBehindUpdater = null
    }
  }

  /** This shouldn't be called directly. See `Dispatcher`. */
  public async _initializeCompare(
    repository: Repository,
    initialAction?: CompareAction
  ) {
    log.debug('[AppStore] initializing compare state')

    const state = this.repositoryStateCache.get(repository)

    const { branchesState, compareState } = state
    const { tip, currentPullRequest } = branchesState
    const currentBranch = tip.kind === TipState.Valid ? tip.branch : null

    const allBranches =
      currentBranch != null
        ? branchesState.allBranches.filter(b => b.name !== currentBranch.name)
        : branchesState.allBranches
    const recentBranches = currentBranch
      ? branchesState.recentBranches.filter(b => b.name !== currentBranch.name)
      : branchesState.recentBranches

    const cachedDefaultBranch = branchesState.defaultBranch

    // only include the default branch when comparing if the user is not on the default branch
    // and it also exists in the repository
    const defaultBranch =
      currentBranch != null &&
      cachedDefaultBranch != null &&
      currentBranch.name !== cachedDefaultBranch.name
        ? cachedDefaultBranch
        : null

    let inferredBranch: Branch | null = null
    let aheadBehindOfInferredBranch: IAheadBehind | null = null
    if (tip.kind === TipState.Valid && compareState.aheadBehindCache !== null) {
      inferredBranch = await inferComparisonBranch(
        repository,
        allBranches,
        currentPullRequest,
        tip.branch,
        getRemotes,
        compareState.aheadBehindCache
      )

      if (inferredBranch !== null) {
        aheadBehindOfInferredBranch = compareState.aheadBehindCache.get(
          tip.branch.tip.sha,
          inferredBranch.tip.sha
        )
      }
    }

    this.repositoryStateCache.updateCompareState(repository, () => ({
      allBranches,
      recentBranches,
      defaultBranch,
      inferredComparisonBranch: {
        branch: inferredBranch,
        aheadBehind: aheadBehindOfInferredBranch,
      },
    }))

    if (inferredBranch !== null) {
      const currentCount = getBehindOrDefault(aheadBehindOfInferredBranch)

      const prevInferredBranchState =
        state.compareState.inferredComparisonBranch

      const previousCount = getBehindOrDefault(
        prevInferredBranchState.aheadBehind
      )

      // we only want to show the banner when the the number
      // commits behind has changed since the last it was visible
      const countChanged = currentCount > 0 && previousCount !== currentCount
      this._setDivergingBranchBannerVisibility(repository, countChanged)
    } else {
      this._setDivergingBranchBannerVisibility(repository, false)
    }

    const cachedState = compareState.formState
    const action =
      initialAction != null ? initialAction : getInitialAction(cachedState)
    this._executeCompare(repository, action)
  }

  /** This shouldn't be called directly. See `Dispatcher`. */
  public async _executeCompare(
    repository: Repository,
    action: CompareAction
  ): Promise<void> {
    const gitStore = this.gitStoreCache.get(repository)
    const kind = action.kind

    if (action.kind === HistoryTabMode.History) {
      const { tip } = gitStore

      let currentSha: string | null = null

      if (tip.kind === TipState.Valid) {
        currentSha = tip.branch.tip.sha
      } else if (tip.kind === TipState.Detached) {
        currentSha = tip.currentSha
      }

      const { compareState } = this.repositoryStateCache.get(repository)
      const { formState, commitSHAs } = compareState
      const previousTip = compareState.tip

      const tipIsUnchanged =
        currentSha !== null &&
        previousTip !== null &&
        currentSha === previousTip

      if (
        tipIsUnchanged &&
        formState.kind === HistoryTabMode.History &&
        commitSHAs.length > 0
      ) {
        // don't refresh the history view here because we know nothing important
        // has changed and we don't want to rebuild this state
        return
      }

      // load initial group of commits for current branch
      const commits = await gitStore.loadCommitBatch('HEAD')

      if (commits === null) {
        return
      }

      this.repositoryStateCache.updateCompareState(repository, () => ({
        tip: currentSha,
        formState: {
          kind: HistoryTabMode.History,
        },
        commitSHAs: commits,
        filterText: '',
        showBranchList: false,
      }))
      this.updateOrSelectFirstCommit(repository, commits)

      return this.emitUpdate()
    }

    if (action.kind === HistoryTabMode.Compare) {
      return this.updateCompareToBranch(repository, action)
    }

    return assertNever(action, `Unknown action: ${kind}`)
  }

  private async updateCompareToBranch(
    repository: Repository,
    action: ICompareToBranch
  ) {
    const gitStore = this.gitStoreCache.get(repository)

    const comparisonBranch = action.branch
    const compare = await gitStore.getCompareCommits(
      comparisonBranch,
      action.comparisonMode
    )

    this.statsStore.recordBranchComparison()
    const { branchesState } = this.repositoryStateCache.get(repository)

    if (
      branchesState.defaultBranch !== null &&
      comparisonBranch.name === branchesState.defaultBranch.name
    ) {
      this.statsStore.recordDefaultBranchComparison()
    }

    if (compare == null) {
      return
    }

    const { ahead, behind } = compare
    const aheadBehind = { ahead, behind }

    const commitSHAs = compare.commits.map(commit => commit.sha)

    this.repositoryStateCache.updateCompareState(repository, s => ({
      formState: {
        kind: HistoryTabMode.Compare,
        comparisonBranch,
        comparisonMode: action.comparisonMode,
        aheadBehind,
      },
      filterText: comparisonBranch.name,
      commitSHAs,
    }))

    const tip = gitStore.tip

    let currentSha: string | null = null

    if (tip.kind === TipState.Valid) {
      currentSha = tip.branch.tip.sha
    } else if (tip.kind === TipState.Detached) {
      currentSha = tip.currentSha
    }

    if (this.currentAheadBehindUpdater != null && currentSha != null) {
      const from =
        action.comparisonMode === ComparisonMode.Ahead
          ? comparisonBranch.tip.sha
          : currentSha
      const to =
        action.comparisonMode === ComparisonMode.Ahead
          ? currentSha
          : comparisonBranch.tip.sha

      this.currentAheadBehindUpdater.insert(from, to, aheadBehind)
    }

    if (!enableMergeConflictDetection()) {
      this.updateOrSelectFirstCommit(repository, commitSHAs)
      return this.emitUpdate()
    } else {
      this.repositoryStateCache.updateCompareState(repository, () => ({
        mergeStatus: { kind: MergeResultKind.Loading },
      }))

      this.emitUpdate()

      this.updateOrSelectFirstCommit(repository, commitSHAs)

      if (this.currentMergeTreePromise != null) {
        return this.currentMergeTreePromise
      }

      if (tip.kind === TipState.Valid && aheadBehind.behind > 0) {
        const mergeTreePromise = promiseWithMinimumTimeout(
          () => mergeTree(repository, tip.branch, action.branch),
          500
        )
          .catch(err => {
            log.warn(
              `Error occurred while trying to merge ${tip.branch.name} (${
                tip.branch.tip.sha
              }) and ${action.branch.name} (${action.branch.tip.sha})`,
              err
            )
            return null
          })
          .then(mergeStatus => {
            this.repositoryStateCache.updateCompareState(repository, () => ({
              mergeStatus,
            }))

            this.emitUpdate()
          })

        const cleanup = () => {
          this.currentMergeTreePromise = null
        }

        // TODO: when we have Promise.prototype.finally available we
        //       should use that here to make this intent clearer
        mergeTreePromise.then(cleanup, cleanup)

        this.currentMergeTreePromise = mergeTreePromise

        return this.currentMergeTreePromise
      } else {
        this.repositoryStateCache.updateCompareState(repository, () => ({
          mergeStatus: null,
        }))

        return this.emitUpdate()
      }
    }
  }

  /** This shouldn't be called directly. See `Dispatcher`. */
  public _updateCompareForm<K extends keyof ICompareFormUpdate>(
    repository: Repository,
    newState: Pick<ICompareFormUpdate, K>
  ) {
    this.repositoryStateCache.updateCompareState(repository, state => {
      return merge(state, newState)
    })

    this.emitUpdate()

    const { branchesState, compareState } = this.repositoryStateCache.get(
      repository
    )

    if (branchesState.tip.kind !== TipState.Valid) {
      return
    }

    if (this.currentAheadBehindUpdater === null) {
      return
    }

    if (compareState.showBranchList) {
      const currentBranch = branchesState.tip.branch

      this.currentAheadBehindUpdater.schedule(
        currentBranch,
        compareState.defaultBranch,
        compareState.recentBranches,
        compareState.allBranches
      )
    } else {
      this.currentAheadBehindUpdater.clear()
    }
  }

  /** This shouldn't be called directly. See `Dispatcher`. */
  public async _loadNextCommitBatch(repository: Repository): Promise<void> {
    const gitStore = this.gitStoreCache.get(repository)

    const state = this.repositoryStateCache.get(repository)
    const { formState } = state.compareState
    if (formState.kind === HistoryTabMode.History) {
      const commits = state.compareState.commitSHAs
      const lastCommitSha = commits[commits.length - 1]

      const newCommits = await gitStore.loadCommitBatch(`${lastCommitSha}^`)
      if (newCommits == null) {
        return
      }

      this.repositoryStateCache.updateCompareState(repository, () => ({
        commitSHAs: commits.concat(newCommits),
      }))
      this.emitUpdate()
    }
  }

  /** This shouldn't be called directly. See `Dispatcher`. */
  public async _loadChangedFilesForCurrentSelection(
    repository: Repository
  ): Promise<void> {
    const state = this.repositoryStateCache.get(repository)
    const { commitSelection } = state
    const currentSHA = commitSelection.sha
    if (currentSHA == null) {
      return
    }

    const gitStore = this.gitStoreCache.get(repository)
    const changedFiles = await gitStore.performFailableOperation(() =>
      getChangedFiles(repository, currentSHA)
    )
    if (!changedFiles) {
      return
    }

    // The selection could have changed between when we started loading the
    // changed files and we finished. We might wanna store the changed files per
    // SHA/path.
    if (currentSHA !== state.commitSelection.sha) {
      return
    }

    // if we're selecting a commit for the first time, we should select the
    // first file in the commit and render the diff immediately

    const noFileSelected = commitSelection.file === null

    const firstFileOrDefault =
      noFileSelected && changedFiles.length
        ? changedFiles[0]
        : commitSelection.file

    this.repositoryStateCache.updateCommitSelection(repository, () => ({
      file: firstFileOrDefault,
      changedFiles,
      diff: null,
    }))

    this.emitUpdate()

    if (firstFileOrDefault !== null) {
      this._changeFileSelection(repository, firstFileOrDefault)
    }
  }

  /** This shouldn't be called directly. See `Dispatcher`. */
  public async _setRepositoryFilterText(text: string): Promise<void> {
    this.repositoryFilterText = text
    this.emitUpdate()
  }

  /** This shouldn't be called directly. See `Dispatcher`. */
  public async _changeFileSelection(
    repository: Repository,
    file: CommittedFileChange
  ): Promise<void> {
    this.repositoryStateCache.updateCommitSelection(repository, () => ({
      file,
      diff: null,
    }))
    this.emitUpdate()

    const stateBeforeLoad = this.repositoryStateCache.get(repository)
    const sha = stateBeforeLoad.commitSelection.sha

    if (!sha) {
      if (__DEV__) {
        throw new Error(
          "No currently selected sha yet we've been asked to switch file selection"
        )
      } else {
        return
      }
    }

    const diff = await getCommitDiff(repository, file, sha)

    const stateAfterLoad = this.repositoryStateCache.get(repository)

    // A whole bunch of things could have happened since we initiated the diff load
    if (
      stateAfterLoad.commitSelection.sha !== stateBeforeLoad.commitSelection.sha
    ) {
      return
    }
    if (!stateAfterLoad.commitSelection.file) {
      return
    }
    if (stateAfterLoad.commitSelection.file.id !== file.id) {
      return
    }

    this.repositoryStateCache.updateCommitSelection(repository, () => ({
      diff,
    }))

    this.emitUpdate()
  }

  /** This shouldn't be called directly. See `Dispatcher`. */
  public async _selectRepository(
    repository: Repository | CloningRepository | null
  ): Promise<Repository | null> {
    const previouslySelectedRepository = this.selectedRepository

    this.selectedRepository = repository

    this.emitUpdate()
    this.stopBackgroundFetching()
    this.stopPullRequestUpdater()

    if (repository == null) {
      return Promise.resolve(null)
    }

    if (!(repository instanceof Repository)) {
      return Promise.resolve(null)
    }

    setNumber(LastSelectedRepositoryIDKey, repository.id)

    if (repository.missing) {
      // as the repository is no longer found on disk, cleaning this up
      // ensures we don't accidentally run any Git operations against the
      // wrong location if the user then relocates the `.git` folder elsewhere
      this.gitStoreCache.remove(repository)
      return Promise.resolve(null)
    }

    this._refreshRepository(repository)

    const gitHubRepository = repository.gitHubRepository

    if (gitHubRepository != null) {
      this._refreshIssues(gitHubRepository)
      this.loadPullRequests(repository, async () => {
        const promiseForPRs = this.pullRequestStore.fetchPullRequestsFromCache(
          gitHubRepository
        )
        const isLoading = this.pullRequestStore.isFetchingPullRequests(
          gitHubRepository
        )

        const prs = await promiseForPRs

        if (prs.length > 0) {
          this.repositoryStateCache.updateBranchesState(repository, () => {
            return {
              openPullRequests: prs,
              isLoadingPullRequests: isLoading,
            }
          })
        } else {
          this._refreshPullRequests(repository)
        }

        this._updateCurrentPullRequest(repository)
        this.emitUpdate()
      })
    }

    // The selected repository could have changed while we were refreshing.
    if (this.selectedRepository !== repository) {
      return null
    }

    // "Clone in Desktop" from a cold start can trigger this twice, and
    // for edge cases where _selectRepository is re-entract, calling this here
    // ensures we clean up the existing background fetcher correctly (if set)
    this.stopBackgroundFetching()
    this.stopPullRequestUpdater()
    this.stopAheadBehindUpdate()

    this.startBackgroundFetching(repository, !previouslySelectedRepository)
    this.startPullRequestUpdater(repository)

    this.startAheadBehindUpdater(repository)
    this.refreshMentionables(repository)

    this.addUpstreamRemoteIfNeeded(repository)

    return this.repositoryWithRefreshedGitHubRepository(repository)
  }

  public async _refreshIssues(repository: GitHubRepository) {
    const user = getAccountForEndpoint(this.accounts, repository.endpoint)
    if (!user) {
      return
    }

    try {
      await this.issuesStore.refreshIssues(repository, user)
    } catch (e) {
      log.warn(`Unable to fetch issues for ${repository.fullName}`, e)
    }
  }

  private stopBackgroundFetching() {
    const backgroundFetcher = this.currentBackgroundFetcher
    if (backgroundFetcher) {
      backgroundFetcher.stop()
      this.currentBackgroundFetcher = null
    }
  }

  private refreshMentionables(repository: Repository) {
    const account = getAccountForRepository(this.accounts, repository)
    if (!account) {
      return
    }

    const gitHubRepository = repository.gitHubRepository
    if (!gitHubRepository) {
      return
    }

    this.gitHubUserStore.updateMentionables(gitHubRepository, account)
  }

  private startPullRequestUpdater(repository: Repository) {
    if (this.currentPullRequestUpdater) {
      fatalError(
        `A pull request updater is already active and cannot start updating on ${nameOf(
          repository
        )}`
      )

      return
    }

    if (!repository.gitHubRepository) {
      return
    }

    const account = getAccountForRepository(this.accounts, repository)

    if (!account) {
      return
    }

    const updater = new PullRequestUpdater(
      repository,
      account,
      this.pullRequestStore
    )
    this.currentPullRequestUpdater = updater

    this.currentPullRequestUpdater.start()
  }

  private stopPullRequestUpdater() {
    const updater = this.currentPullRequestUpdater

    if (updater) {
      updater.stop()
      this.currentPullRequestUpdater = null
    }
  }

  private shouldBackgroundFetch(
    repository: Repository,
    lastPush: Date | null
  ): boolean {
    const gitStore = this.gitStoreCache.get(repository)
    const lastFetched = gitStore.lastFetched

    if (lastFetched === null) {
      return true
    }

    const now = new Date()
    const timeSinceFetch = now.getTime() - lastFetched.getTime()
    const repoName = nameOf(repository)
    if (timeSinceFetch < BackgroundFetchMinimumInterval) {
      const timeInSeconds = Math.floor(timeSinceFetch / 1000)

      log.debug(
        `Skipping background fetch as '${repoName}' was fetched ${timeInSeconds}s ago`
      )
      return false
    }

    if (lastPush === null) {
      return true
    }

    // we should fetch if the last push happened after the last fetch
    if (lastFetched < lastPush) {
      return true
    }

    log.debug(
      `Skipping background fetch since nothing has been pushed to '${repoName}' since the last fetch at ${lastFetched}`
    )

    return false
  }

  private startBackgroundFetching(
    repository: Repository,
    withInitialSkew: boolean
  ) {
    if (this.currentBackgroundFetcher) {
      fatalError(
        `We should only have on background fetcher active at once, but we're trying to start background fetching on ${
          repository.name
        } while another background fetcher is still active!`
      )
      return
    }

    const account = getAccountForRepository(this.accounts, repository)
    if (!account) {
      return
    }

    if (!repository.gitHubRepository) {
      return
    }

    // Todo: add logic to background checker to check the API before fetching
    // similar to what's being done in `refreshAllIndicators`
    const fetcher = new BackgroundFetcher(
      repository,
      account,
      r => this.performFetch(r, account, FetchType.BackgroundTask),
      r => this.shouldBackgroundFetch(r, null)
    )
    fetcher.start(withInitialSkew)
    this.currentBackgroundFetcher = fetcher
  }

  /** Load the initial state for the app. */
  public async loadInitialState() {
    const [accounts, repositories] = await Promise.all([
      this.accountsStore.getAll(),
      this.repositoriesStore.getAll(),
    ])

    log.info(
      `[AppStore] loading ${repositories.length} repositories from store`
    )
    accounts.forEach(a => {
      log.info(`[AppStore] found account: ${a.login} (${a.name})`)
    })

    this.accounts = accounts
    this.repositories = repositories

    // doing this that the current user can be found by any of their email addresses
    for (const account of accounts) {
      const userAssociations: ReadonlyArray<IGitHubUser> = account.emails.map(
        email =>
          // NB: We're not using object spread here because `account` has more
          // keys than we want.
          ({
            endpoint: account.endpoint,
            email: email.email,
            login: account.login,
            avatarURL: account.avatarURL,
            name: account.name,
          })
      )

      for (const user of userAssociations) {
        this.gitHubUserStore.cacheUser(user)
      }
    }

    this.updateRepositorySelectionAfterRepositoriesChanged()

    this.sidebarWidth = getNumber(sidebarWidthConfigKey, defaultSidebarWidth)
    this.commitSummaryWidth = getNumber(
      commitSummaryWidthConfigKey,
      defaultCommitSummaryWidth
    )

    this.confirmRepoRemoval = getBoolean(
      confirmRepoRemovalKey,
      confirmRepoRemovalDefault
    )

    this.confirmDiscardChanges = getBoolean(
      confirmDiscardChangesKey,
      confirmDiscardChangesDefault
    )

    const externalEditorValue = await this.getSelectedExternalEditor()
    if (externalEditorValue) {
      this.selectedExternalEditor = externalEditorValue
    }

    const shellValue = localStorage.getItem(shellKey)
    this.selectedShell = shellValue ? parseShell(shellValue) : DefaultShell

    this.updateMenuItemLabels()

    const imageDiffTypeValue = localStorage.getItem(imageDiffTypeKey)
    this.imageDiffType =
      imageDiffTypeValue === null
        ? imageDiffTypeDefault
        : parseInt(imageDiffTypeValue)

    this.selectedTheme = getPersistedTheme()

    this.emitUpdateNow()

    this.accountsStore.refresh()
  }

  private async getSelectedExternalEditor(): Promise<ExternalEditor | null> {
    const externalEditorValue = localStorage.getItem(externalEditorKey)
    if (externalEditorValue) {
      const value = parse(externalEditorValue)
      if (value) {
        return value
      }
    }

    const editors = await getAvailableEditors()
    if (editors.length) {
      const value = editors[0].editor
      // store this value to avoid the lookup next time
      localStorage.setItem(externalEditorKey, value)
      return value
    }

    return null
  }

  /**
   * Update menu labels for editor, shell, and pull requests.
   */
  private updateMenuItemLabels(repository?: Repository) {
    const editorLabel = this.selectedExternalEditor
      ? `Open in ${this.selectedExternalEditor}`
      : undefined

    updatePreferredAppMenuItemLabels({
      editorLabel: editorLabel,
      pullRequestLabel: this.getPullRequestLabel(repository),
      shellLabel: `Open in ${this.selectedShell}`,
      defaultBranchName: this.getDefaultBranchName(repository),
    })
  }

  private getBranchesState(repository?: Repository) {
    if (!repository || !repository.gitHubRepository) {
      return undefined
    }

    const state = this.repositoryStateCache.get(repository)
    return state.branchesState
  }

  private getPullRequestLabel(repository?: Repository) {
    const branchesState = this.getBranchesState(repository)
    if (branchesState == null) {
      return undefined
    }

    if (branchesState.currentPullRequest === null) {
      return undefined
    }

    return __DARWIN__ ? 'Show Pull Request' : 'Show &pull request'
  }

  private getDefaultBranchName(repository?: Repository) {
    const branchesState = this.getBranchesState(repository)
    if (branchesState == null) {
      return undefined
    }

    const { defaultBranch } = branchesState
    if (defaultBranch == null || defaultBranch.upstreamWithoutRemote == null) {
      return undefined
    }
    return defaultBranch.upstreamWithoutRemote
  }

  private updateRepositorySelectionAfterRepositoriesChanged() {
    const selectedRepository = this.selectedRepository
    let newSelectedRepository: Repository | CloningRepository | null = this
      .selectedRepository
    if (selectedRepository) {
      const r =
        this.repositories.find(
          r =>
            r.constructor === selectedRepository.constructor &&
            r.id === selectedRepository.id
        ) || null

      newSelectedRepository = r
    }

    if (newSelectedRepository === null && this.repositories.length > 0) {
      const lastSelectedID = getNumber(LastSelectedRepositoryIDKey, 0)
      if (lastSelectedID > 0) {
        newSelectedRepository =
          this.repositories.find(r => r.id === lastSelectedID) || null
      }

      if (!newSelectedRepository) {
        newSelectedRepository = this.repositories[0]
      }
    }

    const repositoryChanged =
      (selectedRepository &&
        newSelectedRepository &&
        selectedRepository.hash !== newSelectedRepository.hash) ||
      (selectedRepository && !newSelectedRepository) ||
      (!selectedRepository && newSelectedRepository)
    if (repositoryChanged) {
      this._selectRepository(newSelectedRepository)
      this.emitUpdate()
    }
  }

  private detectMergeResolution(status: IStatusResult) {
    const currentBranchName = status.currentBranch
    if (currentBranchName === undefined) {
      return
    }

    const selection = this.getSelectedState()
    if (selection === null || selection.type !== SelectionType.Repository) {
      return
    }

    const { tip } = selection.state.branchesState

    if (tip.kind !== TipState.Valid) {
      return
    }

    const repository = selection.repository
    const repoState = this.repositoryStateCache.get(repository)
    const { conflictState } = repoState.changesState

    // conflict state being null means that there are no conflicts
    if (conflictState === null) {
      return
    }

    const previousBranch = conflictState.branch

    // The branch name has changed, so the merge must have been aborted
    if (previousBranch.name !== currentBranchName) {
      this.statsStore.recordMergeAbortedAfterConflicts()
      this.repositoryStateCache.updateChangesState(repository, () => ({
        conflictState: null,
      }))
      this.emitUpdate()
      return
    }

    // are there files that have a conflicted or _resolved_ status?
    const workingDirectioryHasConflicts = status.workingDirectory.files.some(
      file =>
        file.status === AppFileStatus.Conflicted ||
        file.status === AppFileStatus.Resolved
    )

    if (workingDirectioryHasConflicts) {
      return
    }

    if (status.currentTip === previousBranch.tip.sha) {
      // if the tip is the same, no merge commit was created
      this.statsStore.recordMergeAbortedAfterConflicts()
    } else {
      this.statsStore.recordMergeSuccesAfterConflicts()
    }

    this.repositoryStateCache.updateChangesState(repository, state => ({
      conflictState: null,
    }))
    this.emitUpdate()
  }

  /** This shouldn't be called directly. See `Dispatcher`. */
  public async _loadStatus(
    repository: Repository,
    clearPartialState: boolean = false
  ): Promise<boolean> {
    const gitStore = this.gitStoreCache.get(repository)
    const status = await gitStore.loadStatus()

    if (!status) {
      return false
    }

    this.detectMergeResolution(status)
    this.repositoryStateCache.updateChangesState(repository, state => {
      // Populate a map for all files in the current working directory state
      const filesByID = new Map<string, WorkingDirectoryFileChange>()
      state.workingDirectory.files.forEach(f => filesByID.set(f.id, f))

      // Attempt to preserve the selection state for each file in the new
      // working directory state by looking at the current files
      const mergedFiles = status.workingDirectory.files
        .map(file => {
          const existingFile = filesByID.get(file.id)
          if (existingFile) {
            if (clearPartialState) {
              if (
                existingFile.selection.getSelectionType() ===
                DiffSelectionType.Partial
              ) {
                return file.withIncludeAll(false)
              }
            }

            return file.withSelection(existingFile.selection)
          } else {
            return file
          }
        })
        .sort((x, y) => caseInsensitiveCompare(x.path, y.path))

      // Collect all the currently available file ids into a set to avoid O(N)
      // lookups using .find on the mergedFiles array.
      const mergedFileIds = new Set(mergedFiles.map(x => x.id))

      // The previously selected files might not be available in the working
      // directory any more due to having been committed or discarded so we'll
      // do a pass over and filter out any selected files that aren't available.
      let selectedFileIDs = state.selectedFileIDs.filter(id =>
        mergedFileIds.has(id)
      )

      // Select the first file if we don't have anything selected and we
      // have something to select.
      if (selectedFileIDs.length === 0 && mergedFiles.length > 0) {
        selectedFileIDs = [mergedFiles[0].id]
      }

      // The file selection could have changed if the previously selected files
      // are no longer selectable (they were discarded or committed) but if they
      // were not changed we can reuse the diff. Note, however that we only render
      // a diff when a single file is selected. If the previous selection was
      // a single file with the same id as the current selection we can keep the
      // diff we had, if not we'll clear it.
      const workingDirectory = WorkingDirectoryStatus.fromFiles(mergedFiles)

      const diff =
        selectedFileIDs.length === 1 &&
        state.selectedFileIDs.length === 1 &&
        state.selectedFileIDs[0] === selectedFileIDs[0]
          ? state.diff
          : null

      return { workingDirectory, selectedFileIDs, diff }
    })
    this.emitUpdate()

    this.updateChangesDiffForCurrentSelection(repository)

    return true
  }

  /** This shouldn't be called directly. See `Dispatcher`. */
  public async _changeRepositorySection(
    repository: Repository,
    selectedSection: RepositorySectionTab
  ): Promise<void> {
    this.repositoryStateCache.update(repository, () => ({
      selectedSection,
    }))
    this.emitUpdate()

    if (selectedSection === RepositorySectionTab.History) {
      return this.refreshHistorySection(repository)
    } else if (selectedSection === RepositorySectionTab.Changes) {
      return this.refreshChangesSection(repository, {
        includingStatus: true,
        clearPartialState: false,
      })
    }
  }

  /** This shouldn't be called directly. See `Dispatcher`. */
  public async _changeChangesSelection(
    repository: Repository,
    selectedFiles: WorkingDirectoryFileChange[]
  ): Promise<void> {
    this.repositoryStateCache.updateChangesState(repository, () => ({
      selectedFileIDs: selectedFiles.map(file => file.id),
      diff: null,
    }))
    this.emitUpdate()

    this.updateChangesDiffForCurrentSelection(repository)
  }

  /**
   * Loads or re-loads (refreshes) the diff for the currently selected file
   * in the working directory. This operation is a noop if there's no currently
   * selected file.
   */
  private async updateChangesDiffForCurrentSelection(
    repository: Repository
  ): Promise<void> {
    const stateBeforeLoad = this.repositoryStateCache.get(repository)
    const changesStateBeforeLoad = stateBeforeLoad.changesState
    const selectedFileIDsBeforeLoad = changesStateBeforeLoad.selectedFileIDs

    // We only render diffs when a single file is selected.
    if (selectedFileIDsBeforeLoad.length !== 1) {
      if (changesStateBeforeLoad.diff !== null) {
        this.repositoryStateCache.updateChangesState(repository, () => ({
          diff: null,
        }))
        this.emitUpdate()
      }
      return
    }

    const selectedFileIdBeforeLoad = selectedFileIDsBeforeLoad[0]
    const selectedFileBeforeLoad = changesStateBeforeLoad.workingDirectory.findFileWithID(
      selectedFileIdBeforeLoad
    )

    if (selectedFileBeforeLoad === null) {
      return
    }

    const diff = await getWorkingDirectoryDiff(
      repository,
      selectedFileBeforeLoad
    )

    const stateAfterLoad = this.repositoryStateCache.get(repository)
    const changesState = stateAfterLoad.changesState

    // A different file (or files) could have been selected while we were
    // loading the diff in which case we no longer care about the diff we
    // just loaded.
    if (changesState.selectedFileIDs.length !== 1) {
      return
    }

    const selectedFileID = changesState.selectedFileIDs[0]

    if (selectedFileID !== selectedFileIdBeforeLoad) {
      return
    }

    const currentlySelectedFile = changesState.workingDirectory.findFileWithID(
      selectedFileID
    )
    if (currentlySelectedFile === null) {
      return
    }

    const selectableLines = new Set<number>()
    if (diff.kind === DiffType.Text) {
      // The diff might have changed dramatically since last we loaded it.
      // Ideally we would be more clever about validating that any partial
      // selection state is still valid by ensuring that selected lines still
      // exist but for now we'll settle on just updating the selectable lines
      // such that any previously selected line which now no longer exists or
      // has been turned into a context line isn't still selected.
      diff.hunks.forEach(h => {
        h.lines.forEach((line, index) => {
          if (line.isIncludeableLine()) {
            selectableLines.add(h.unifiedDiffStart + index)
          }
        })
      })
    }

    const newSelection = currentlySelectedFile.selection.withSelectableLines(
      selectableLines
    )
    const selectedFile = currentlySelectedFile.withSelection(newSelection)
    const updatedFiles = changesState.workingDirectory.files.map(
      f => (f.id === selectedFile.id ? selectedFile : f)
    )
    const workingDirectory = WorkingDirectoryStatus.fromFiles(updatedFiles)

    this.repositoryStateCache.updateChangesState(repository, () => ({
      diff,
      workingDirectory,
    }))
    this.emitUpdate()
  }

  /** This shouldn't be called directly. See `Dispatcher`. */
  public async _commitIncludedChanges(
    repository: Repository,
    summary: string,
    description: string | null,
    trailers?: ReadonlyArray<ITrailer>
  ): Promise<boolean> {
    const state = this.repositoryStateCache.get(repository)
    const files = state.changesState.workingDirectory.files
    const selectedFiles = files.filter(file => {
      return file.selection.getSelectionType() !== DiffSelectionType.None
    })

    const gitStore = this.gitStoreCache.get(repository)

    const result = await this.isCommitting(repository, () => {
      return gitStore.performFailableOperation(async () => {
        const message = await formatCommitMessage(
          repository,
          summary,
          description,
          trailers
        )
        return createCommit(repository, message, selectedFiles)
      })
    })

    if (result) {
      this.statsStore.recordCommit()

      const includedPartialSelections = files.some(
        file => file.selection.getSelectionType() === DiffSelectionType.Partial
      )
      if (includedPartialSelections) {
        this.statsStore.recordPartialCommit()
      }

      if (trailers != null && trailers.some(isCoAuthoredByTrailer)) {
        this.statsStore.recordCoAuthoredCommit()
      }

      await this._refreshRepository(repository)
      await this.refreshChangesSection(repository, {
        includingStatus: true,
        clearPartialState: true,
      })
    }

    return result || false
  }

  /** This shouldn't be called directly. See `Dispatcher`. */
  public _changeFileIncluded(
    repository: Repository,
    file: WorkingDirectoryFileChange,
    include: boolean
  ): Promise<void> {
    const selection = include
      ? file.selection.withSelectAll()
      : file.selection.withSelectNone()
    this.updateWorkingDirectoryFileSelection(repository, file, selection)
    return Promise.resolve()
  }

  /** This shouldn't be called directly. See `Dispatcher`. */
  public _changeFileLineSelection(
    repository: Repository,
    file: WorkingDirectoryFileChange,
    diffSelection: DiffSelection
  ): Promise<void> {
    this.updateWorkingDirectoryFileSelection(repository, file, diffSelection)
    return Promise.resolve()
  }

  /**
   * Updates the selection for the given file in the working directory state and
   * emits an update event.
   */
  private updateWorkingDirectoryFileSelection(
    repository: Repository,
    file: WorkingDirectoryFileChange,
    selection: DiffSelection
  ) {
    this.repositoryStateCache.updateChangesState(repository, state => {
      const newFiles = state.workingDirectory.files.map(
        f => (f.id === file.id ? f.withSelection(selection) : f)
      )

      const workingDirectory = WorkingDirectoryStatus.fromFiles(newFiles)

      return { workingDirectory }
    })

    this.emitUpdate()
  }

  /** This shouldn't be called directly. See `Dispatcher`. */
  public _changeIncludeAllFiles(
    repository: Repository,
    includeAll: boolean
  ): Promise<void> {
    this.repositoryStateCache.updateChangesState(repository, state => {
      const workingDirectory = state.workingDirectory.withIncludeAllFiles(
        includeAll
      )
      return { workingDirectory }
    })

    this.emitUpdate()

    return Promise.resolve()
  }

  /** This shouldn't be called directly. See `Dispatcher`. */
  public async _refreshRepository(repository: Repository): Promise<void> {
    if (repository.missing) {
      return
    }

    // if the repository path doesn't exist on disk,
    // set the flag and don't try anything Git-related
    const exists = await pathExists(repository.path)
    if (!exists) {
      this._updateRepositoryMissing(repository, true)
      return
    }

    const state = this.repositoryStateCache.get(repository)
    const gitStore = this.gitStoreCache.get(repository)

    // if we cannot get a valid status it's a good indicator that the repository
    // is in a bad state - let's mark it as missing here and give up on the
    // further work
    const status = await this._loadStatus(repository)
    if (!status) {
      await this._updateRepositoryMissing(repository, true)
      return
    }

    await gitStore.loadBranches()

    const section = state.selectedSection
    let refreshSectionPromise: Promise<void>

    if (section === RepositorySectionTab.History) {
      refreshSectionPromise = this.refreshHistorySection(repository)
    } else if (section === RepositorySectionTab.Changes) {
      refreshSectionPromise = this.refreshChangesSection(repository, {
        includingStatus: false,
        clearPartialState: false,
      })
    } else {
      return assertNever(section, `Unknown section: ${section}`)
    }

    await Promise.all([
      gitStore.loadRemotes(),
      gitStore.updateLastFetched(),
      this.refreshAuthor(repository),
      gitStore.loadContextualCommitMessage(),
      refreshSectionPromise,
    ])

    this._updateCurrentPullRequest(repository)
    this.updateMenuItemLabels(repository)
    this._initializeCompare(repository)
    this.refreshIndicatorsForRepositories([repository])
  }

  public refreshAllIndicators() {
    return this.refreshIndicatorsForRepositories(this.repositories)
  }

  private async refreshIndicatorsForRepositories(
    repositories: ReadonlyArray<Repository>
  ): Promise<void> {
    if (!enableRepoInfoIndicators()) {
      return
    }

    const startTime = performance && performance.now ? performance.now() : null

    for (const repo of repositories) {
      await this.refreshIndicatorForRepository(repo)
    }

    if (startTime && repositories.length > 1) {
      const delta = performance.now() - startTime
      const timeInSeconds = (delta / 1000).toFixed(3)
      log.info(
        `Background fetch for ${
          repositories.length
        } repositories took ${timeInSeconds}sec`
      )
    }

    this.emitUpdate()
  }

  private async refreshIndicatorForRepository(repository: Repository) {
    const lookup = this.localRepositoryStateLookup

    if (repository.missing) {
      lookup.delete(repository.id)
      return
    }

    const exists = await pathExists(repository.path)
    if (!exists) {
      lookup.delete(repository.id)
      return
    }

    const gitStore = this.gitStoreCache.get(repository)
    const status = await gitStore.loadStatus()
    if (status === null) {
      lookup.delete(repository.id)
      return
    }

    const lastPush = await inferLastPushForRepository(
      this.accounts,
      gitStore,
      repository
    )

    if (this.shouldBackgroundFetch(repository, lastPush)) {
      await this.withAuthenticatingUser(repository, (repo, account) => {
        return gitStore.performFailableOperation(() => {
          return gitStore.fetch(account, true)
        })
      })
    }

    lookup.set(repository.id, {
      aheadBehind: gitStore.aheadBehind,
      changedFilesCount: status.workingDirectory.files.length,
    })
  }

  /**
   * Refresh all the data for the Changes section.
   *
   * This will be called automatically when appropriate.
   */
  private async refreshChangesSection(
    repository: Repository,
    options: { includingStatus: boolean; clearPartialState: boolean }
  ): Promise<void> {
    if (options.includingStatus) {
      await this._loadStatus(repository, options.clearPartialState)
    }

    const gitStore = this.gitStoreCache.get(repository)
    const state = this.repositoryStateCache.get(repository)

    if (state.branchesState.tip.kind === TipState.Valid) {
      const currentBranch = state.branchesState.tip.branch
      await gitStore.loadLocalCommits(currentBranch)
    } else if (state.branchesState.tip.kind === TipState.Unborn) {
      await gitStore.loadLocalCommits(null)
    }
  }

  /**
   * Refresh all the data for the History section.
   *
   * This will be called automatically when appropriate.
   */
  private async refreshHistorySection(repository: Repository): Promise<void> {
    const gitStore = this.gitStoreCache.get(repository)
    const state = this.repositoryStateCache.get(repository)
    const tip = state.branchesState.tip

    if (tip.kind === TipState.Valid) {
      await gitStore.loadLocalCommits(tip.branch)
    }

    return this.updateOrSelectFirstCommit(
      repository,
      state.compareState.commitSHAs
    )
  }

  private async refreshAuthor(repository: Repository): Promise<void> {
    const gitStore = this.gitStoreCache.get(repository)
    const commitAuthor =
      (await gitStore.performFailableOperation(() =>
        getAuthorIdentity(repository)
      )) || null

    this.repositoryStateCache.update(repository, () => ({ commitAuthor }))
    this.emitUpdate()
  }

  /** This shouldn't be called directly. See `Dispatcher`. */
  public async _showPopup(popup: Popup): Promise<void> {
    this._closePopup()

    // Always close the app menu when showing a pop up. This is only
    // applicable on Windows where we draw a custom app menu.
    this._closeFoldout(FoldoutType.AppMenu)

    this.currentPopup = popup
    this.emitUpdate()
  }

  /** This shouldn't be called directly. See `Dispatcher`. */
  public _closePopup(): Promise<void> {
    const currentPopup = this.currentPopup
    if (currentPopup == null) {
      return Promise.resolve()
    }

    if (currentPopup.type === PopupType.CloneRepository) {
      this._completeOpenInDesktop(() => Promise.resolve(null))
    }

    this.currentPopup = null
    this.emitUpdate()

    return Promise.resolve()
  }

  /** This shouldn't be called directly. See `Dispatcher`. */
  public async _showFoldout(foldout: Foldout): Promise<void> {
    this.currentFoldout = foldout
    this.emitUpdate()
  }

  /** This shouldn't be called directly. See `Dispatcher`. */
  public async _closeCurrentFoldout(): Promise<void> {
    if (this.currentFoldout == null) {
      return
    }

    this.currentFoldout = null
    this.emitUpdate()
  }

  /** This shouldn't be called directly. See `Dispatcher`. */
  public async _closeFoldout(foldout: FoldoutType): Promise<void> {
    if (this.currentFoldout == null) {
      return
    }

    if (foldout !== undefined && this.currentFoldout.type !== foldout) {
      return
    }

    this.currentFoldout = null
    this.emitUpdate()
  }

  /** This shouldn't be called directly. See `Dispatcher`. */
  public async _createBranch(
    repository: Repository,
    name: string,
    startPoint?: string
  ): Promise<Repository> {
    const gitStore = this.gitStoreCache.get(repository)
    const branch = await gitStore.performFailableOperation(() =>
      createBranch(repository, name, startPoint)
    )

    if (branch == null) {
      return repository
    }

    return await this._checkoutBranch(repository, branch)
  }

  private updateCheckoutProgress(
    repository: Repository,
    checkoutProgress: ICheckoutProgress | null
  ) {
    this.repositoryStateCache.update(repository, () => ({ checkoutProgress }))

    if (this.selectedRepository === repository) {
      this.emitUpdate()
    }
  }

  private getLocalBranch(
    repository: Repository,
    branch: string
  ): Branch | null {
    const gitStore = this.gitStoreCache.get(repository)
    return (
      gitStore.allBranches.find(b => b.nameWithoutRemote === branch) || null
    )
  }

  /** This shouldn't be called directly. See `Dispatcher`. */
  public async _checkoutBranch(
    repository: Repository,
    branch: Branch | string
  ): Promise<Repository> {
    const gitStore = this.gitStoreCache.get(repository)
    const kind = 'checkout'

    const foundBranch =
      typeof branch === 'string'
        ? this.getLocalBranch(repository, branch)
        : branch

    if (foundBranch == null) {
      return repository
    }

    await this.withAuthenticatingUser(repository, (repository, account) =>
      gitStore.performFailableOperation(() =>
        checkoutBranch(repository, account, foundBranch, progress => {
          this.updateCheckoutProgress(repository, progress)
        })
      )
    )

    try {
      this.updateCheckoutProgress(repository, {
        kind,
        title: __DARWIN__ ? 'Refreshing Repository' : 'Refreshing repository',
        value: 1,
        targetBranch: foundBranch.name,
      })

      await this._refreshRepository(repository)
    } finally {
      this.updateCheckoutProgress(repository, null)
      this._initializeCompare(repository, { kind: HistoryTabMode.History })
    }

    const { branchesState } = this.repositoryStateCache.get(repository)
    const { defaultBranch } = branchesState

    if (defaultBranch !== null && foundBranch.name !== defaultBranch.name) {
      this.statsStore.recordNonDefaultBranchCheckout()
    }

    return repository
  }

  /** This shouldn't be called directly. See `Dispatcher`. */
  private async repositoryWithRefreshedGitHubRepository(
    repository: Repository
  ): Promise<Repository> {
    const oldGitHubRepository = repository.gitHubRepository

    const matchedGitHubRepository = await this.matchGitHubRepository(repository)
    if (!matchedGitHubRepository) {
      // TODO: We currently never clear GitHub repository associations (see
      // https://github.com/desktop/desktop/issues/1144). So we can bail early
      // at this point.
      return repository
    }

    // This is the repository with the GitHub repository as matched. It's not
    // ideal because the GitHub repository hasn't been fetched from the API yet
    // and so it is incomplete. But if we _can't_ fetch it from the API, it's
    // better than nothing.
    const skeletonOwner = new Owner(
      matchedGitHubRepository.owner,
      matchedGitHubRepository.endpoint,
      null
    )
    const skeletonGitHubRepository = new GitHubRepository(
      matchedGitHubRepository.name,
      skeletonOwner,
      null
    )
    const skeletonRepository = new Repository(
      repository.path,
      repository.id,
      skeletonGitHubRepository,
      repository.missing
    )

    const account = getAccountForEndpoint(
      this.accounts,
      matchedGitHubRepository.endpoint
    )
    if (!account) {
      // If the repository given to us had a GitHubRepository instance we want
      // to try to preserve that if possible since the updated GitHubRepository
      // instance won't have any API information while the previous one might.
      // We'll only swap it out if the endpoint has changed in which case the
      // old API information will be invalid anyway.
      if (
        !oldGitHubRepository ||
        matchedGitHubRepository.endpoint !== oldGitHubRepository.endpoint
      ) {
        return skeletonRepository
      }

      return repository
    }

    const api = API.fromAccount(account)
    const apiRepo = await api.fetchRepository(
      matchedGitHubRepository.owner,
      matchedGitHubRepository.name
    )

    if (!apiRepo) {
      // This is the same as above. If the request fails, we wanna preserve the
      // existing GitHub repository info. But if we didn't have a GitHub
      // repository already or the endpoint changed, the skeleton repository is
      // better than nothing.
      if (
        !oldGitHubRepository ||
        matchedGitHubRepository.endpoint !== oldGitHubRepository.endpoint
      ) {
        return skeletonRepository
      }

      return repository
    }

    const endpoint = matchedGitHubRepository.endpoint
    return this.repositoriesStore.updateGitHubRepository(
      repository,
      endpoint,
      apiRepo
    )
  }

  private async matchGitHubRepository(
    repository: Repository
  ): Promise<IMatchedGitHubRepository | null> {
    const gitStore = this.gitStoreCache.get(repository)
    const remote = gitStore.defaultRemote
    return remote !== null
      ? matchGitHubRepository(this.accounts, remote.url)
      : null
  }

  /** This shouldn't be called directly. See `Dispatcher`. */
  public _pushError(error: Error): Promise<void> {
    const newErrors = Array.from(this.errors)
    newErrors.push(error)
    this.errors = newErrors
    this.emitUpdate()

    return Promise.resolve()
  }

  /** This shouldn't be called directly. See `Dispatcher`. */
  public _clearError(error: Error): Promise<void> {
    this.errors = this.errors.filter(e => e !== error)
    this.emitUpdate()

    return Promise.resolve()
  }

  /** This shouldn't be called directly. See `Dispatcher`. */
  public async _renameBranch(
    repository: Repository,
    branch: Branch,
    newName: string
  ): Promise<void> {
    const gitStore = this.gitStoreCache.get(repository)
    await gitStore.performFailableOperation(() =>
      renameBranch(repository, branch, newName)
    )

    return this._refreshRepository(repository)
  }

  /** This shouldn't be called directly. See `Dispatcher`. */
  public async _deleteBranch(
    repository: Repository,
    branch: Branch,
    includeRemote: boolean
  ): Promise<void> {
    return this.withAuthenticatingUser(repository, async (r, account) => {
      const { branchesState } = this.repositoryStateCache.get(r)
      const { defaultBranch } = branchesState

      if (defaultBranch == null) {
        throw new Error(
          `A default branch cannot be found for this repository, so the app is unable to identify which branch to switch to before removing the current branch.`
        )
      }

      const gitStore = this.gitStoreCache.get(r)

      await gitStore.performFailableOperation(() =>
        checkoutBranch(r, account, defaultBranch)
      )
      await gitStore.performFailableOperation(() =>
        deleteBranch(r, branch, account, includeRemote)
      )

      return this._refreshRepository(r)
    })
  }

  private updatePushPullFetchProgress(
    repository: Repository,
    pushPullFetchProgress: Progress | null
  ) {
    this.repositoryStateCache.update(repository, () => ({
      pushPullFetchProgress,
    }))

    if (this.selectedRepository === repository) {
      this.emitUpdate()
    }
  }

  public async _push(repository: Repository): Promise<void> {
    return this.withAuthenticatingUser(repository, (repository, account) => {
      return this.performPush(repository, account)
    })
  }

  private async performPush(
    repository: Repository,
    account: IGitAccount | null
  ): Promise<void> {
    const state = this.repositoryStateCache.get(repository)
    const { remote } = state
    if (remote === null) {
      this._showPopup({ type: PopupType.PublishRepository, repository })

      return
    }

    return this.withPushPull(repository, async () => {
      const { tip } = state.branchesState

      if (tip.kind === TipState.Unborn) {
        throw new Error('The current branch is unborn.')
      }

      if (tip.kind === TipState.Detached) {
        throw new Error('The current repository is in a detached HEAD state.')
      }

      if (tip.kind === TipState.Valid) {
        const { branch } = tip

        const pushTitle = `Pushing to ${remote.name}`

        // Emit an initial progress even before our push begins
        // since we're doing some work to get remotes up front.
        this.updatePushPullFetchProgress(repository, {
          kind: 'push',
          title: pushTitle,
          value: 0,
          remote: remote.name,
          branch: branch.name,
        })

        // Let's say that a push takes roughly twice as long as a fetch,
        // this is of course highly inaccurate.
        let pushWeight = 2.5
        let fetchWeight = 1

        // Let's leave 10% at the end for refreshing
        const refreshWeight = 0.1

        // Scale pull and fetch weights to be between 0 and 0.9.
        const scale = (1 / (pushWeight + fetchWeight)) * (1 - refreshWeight)

        pushWeight *= scale
        fetchWeight *= scale

        const retryAction: RetryAction = {
          type: RetryActionType.Push,
          repository,
        }

        const gitStore = this.gitStoreCache.get(repository)
        await gitStore.performFailableOperation(
          async () => {
            await pushRepo(
              repository,
              account,
              remote.name,
              branch.name,
              branch.upstreamWithoutRemote,
              progress => {
                this.updatePushPullFetchProgress(repository, {
                  ...progress,
                  title: pushTitle,
                  value: pushWeight * progress.value,
                })
              }
            )

            await gitStore.fetchRemotes(
              account,
              [remote],
              false,
              fetchProgress => {
                this.updatePushPullFetchProgress(repository, {
                  ...fetchProgress,
                  value: pushWeight + fetchProgress.value * fetchWeight,
                })
              }
            )

            const refreshTitle = __DARWIN__
              ? 'Refreshing Repository'
              : 'Refreshing repository'
            const refreshStartProgress = pushWeight + fetchWeight

            this.updatePushPullFetchProgress(repository, {
              kind: 'generic',
              title: refreshTitle,
              value: refreshStartProgress,
            })

            await this._refreshRepository(repository)

            this.updatePushPullFetchProgress(repository, {
              kind: 'generic',
              title: refreshTitle,
              description: 'Fast-forwarding branches',
              value: refreshStartProgress + refreshWeight * 0.5,
            })

            await this.fastForwardBranches(repository)
          },
          { retryAction }
        )

        this.updatePushPullFetchProgress(repository, null)

        const prUpdater = this.currentPullRequestUpdater
        if (prUpdater) {
          const state = this.repositoryStateCache.get(repository)
          const currentPR = state.branchesState.currentPullRequest
          const gitHubRepository = repository.gitHubRepository

          if (currentPR && gitHubRepository) {
            prUpdater.didPushPullRequest(currentPR)
          }
        }

        const { accounts } = this.getState()
        const githubAccount = await findAccountForRemoteURL(
          remote.url,
          accounts
        )

        if (githubAccount === null) {
          this.statsStore.recordPushToGenericRemote()
        } else if (githubAccount.endpoint === getDotComAPIEndpoint()) {
          this.statsStore.recordPushToGitHub()
        } else if (
          githubAccount.endpoint === getEnterpriseAPIURL(githubAccount.endpoint)
        ) {
          this.statsStore.recordPushToGitHubEnterprise()
        }
      }
    })
  }

  private async isCommitting(
    repository: Repository,
    fn: () => Promise<boolean | undefined>
  ): Promise<boolean | undefined> {
    const state = this.repositoryStateCache.get(repository)
    // ensure the user doesn't try and commit again
    if (state.isCommitting) {
      return
    }

    this.repositoryStateCache.update(repository, () => ({
      isCommitting: true,
    }))
    this.emitUpdate()

    try {
      return await fn()
    } finally {
      this.repositoryStateCache.update(repository, () => ({
        isCommitting: false,
      }))
      this.emitUpdate()
    }
  }

  private async withPushPull(
    repository: Repository,
    fn: () => Promise<void>
  ): Promise<void> {
    const state = this.repositoryStateCache.get(repository)
    // Don't allow concurrent network operations.
    if (state.isPushPullFetchInProgress) {
      return
    }

    this.repositoryStateCache.update(repository, () => ({
      isPushPullFetchInProgress: true,
    }))
    this.emitUpdate()

    try {
      await fn()
    } finally {
      this.repositoryStateCache.update(repository, () => ({
        isPushPullFetchInProgress: false,
      }))
      this.emitUpdate()
    }
  }

  public async _pull(repository: Repository): Promise<void> {
    return this.withAuthenticatingUser(repository, (repository, account) => {
      return this.performPull(repository, account)
    })
  }

  /** This shouldn't be called directly. See `Dispatcher`. */
  private async performPull(
    repository: Repository,
    account: IGitAccount | null
  ): Promise<void> {
    return this.withPushPull(repository, async () => {
      const gitStore = this.gitStoreCache.get(repository)
      const remote = gitStore.currentRemote

      if (!remote) {
        throw new Error('The repository has no remotes.')
      }

      const state = this.repositoryStateCache.get(repository)
      const tip = state.branchesState.tip

      if (tip.kind === TipState.Unborn) {
        throw new Error('The current branch is unborn.')
      }

      if (tip.kind === TipState.Detached) {
        throw new Error('The current repository is in a detached HEAD state.')
      }

      if (tip.kind === TipState.Valid) {
        let mergeBase: string | null = null
        let gitContext: MergeConflictsErrorContext | undefined = undefined

        if (tip.branch.upstream !== null) {
          mergeBase = await getMergeBase(
            repository,
            tip.branch.name,
            tip.branch.upstream
          )

          gitContext = {
            kind: 'pull',
            tip,
            theirBranch: tip.branch.upstream,
          }
        }

        const title = `Pulling ${remote.name}`
        const kind = 'pull'
        this.updatePushPullFetchProgress(repository, {
          kind,
          title,
          value: 0,
          remote: remote.name,
        })

        try {
          // Let's say that a pull takes twice as long as a fetch,
          // this is of course highly inaccurate.
          let pullWeight = 2
          let fetchWeight = 1

          // Let's leave 10% at the end for refreshing
          const refreshWeight = 0.1

          // Scale pull and fetch weights to be between 0 and 0.9.
          const scale = (1 / (pullWeight + fetchWeight)) * (1 - refreshWeight)

          pullWeight *= scale
          fetchWeight *= scale

          const retryAction: RetryAction = {
            type: RetryActionType.Pull,
            repository,
          }
          await gitStore.performFailableOperation(
            () =>
              pullRepo(repository, account, remote.name, progress => {
                this.updatePushPullFetchProgress(repository, {
                  ...progress,
                  value: progress.value * pullWeight,
                })
              }),
            {
              gitContext,
              retryAction,
            }
          )

          const refreshStartProgress = pullWeight + fetchWeight
          const refreshTitle = __DARWIN__
            ? 'Refreshing Repository'
            : 'Refreshing repository'

          this.updatePushPullFetchProgress(repository, {
            kind: 'generic',
            title: refreshTitle,
            value: refreshStartProgress,
          })

          if (mergeBase) {
            await gitStore.reconcileHistory(mergeBase)
          }

          await this._refreshRepository(repository)

          this.updatePushPullFetchProgress(repository, {
            kind: 'generic',
            title: refreshTitle,
            description: 'Fast-forwarding branches',
            value: refreshStartProgress + refreshWeight * 0.5,
          })

          await this.fastForwardBranches(repository)
        } finally {
          this.updatePushPullFetchProgress(repository, null)
        }
      }
    })
  }

  private async fastForwardBranches(repository: Repository) {
    const state = this.repositoryStateCache.get(repository)
    const branches = state.branchesState.allBranches

    const tip = state.branchesState.tip
    const currentBranchName =
      tip.kind === TipState.Valid ? tip.branch.name : null

    let eligibleBranches = branches.filter(b =>
      eligibleForFastForward(b, currentBranchName)
    )

    if (eligibleBranches.length >= FastForwardBranchesThreshold) {
      log.info(
        `skipping fast-forward for all branches as there are ${
          eligibleBranches.length
        } local branches - this will run again when there are less than ${FastForwardBranchesThreshold} local branches tracking remotes`
      )

      const defaultBranch = state.branchesState.defaultBranch
      eligibleBranches =
        defaultBranch != null &&
        eligibleForFastForward(defaultBranch, currentBranchName)
          ? [defaultBranch]
          : []
    }

    for (const branch of eligibleBranches) {
      const aheadBehind = await getBranchAheadBehind(repository, branch)
      if (!aheadBehind) {
        continue
      }

      const { ahead, behind } = aheadBehind
      // Only perform the fast forward if the branch is behind it's upstream
      // branch and has no local commits.
      if (ahead === 0 && behind > 0) {
        // At this point we're guaranteed this is non-null since we've filtered
        // out any branches will null upstreams above when creating
        // `eligibleBranches`.
        const upstreamRef = branch.upstream!
        const localRef = formatAsLocalRef(branch.name)
        await updateRef(
          repository,
          localRef,
          branch.tip.sha,
          upstreamRef,
          'pull: Fast-forward'
        )
      }
    }
  }

  /** This shouldn't be called directly. See `Dispatcher`. */
  public async _publishRepository(
    repository: Repository,
    name: string,
    description: string,
    private_: boolean,
    account: Account,
    org: IAPIUser | null
  ): Promise<Repository> {
    const api = API.fromAccount(account)
    const apiRepository = await api.createRepository(
      org,
      name,
      description,
      private_
    )

    const gitStore = this.gitStoreCache.get(repository)
    await gitStore.performFailableOperation(() =>
      addRemote(repository, 'origin', apiRepository.clone_url)
    )
    await gitStore.loadRemotes()

    // skip pushing if the current branch is a detached HEAD or the repository
    // is unborn
    if (gitStore.tip.kind === TipState.Valid) {
      await this.performPush(repository, account)
    }

    return this.repositoryWithRefreshedGitHubRepository(repository)
  }

  private getAccountForRemoteURL(remote: string): IGitAccount | null {
    const gitHubRepository = matchGitHubRepository(this.accounts, remote)
    if (gitHubRepository) {
      const account = getAccountForEndpoint(
        this.accounts,
        gitHubRepository.endpoint
      )
      if (account) {
        const hasValidToken =
          account.token.length > 0 ? 'has token' : 'empty token'
        log.info(
          `[AppStore.getAccountForRemoteURL] account found for remote: ${remote} - ${
            account.login
          } (${hasValidToken})`
        )
        return account
      }
    }

    const hostname = getGenericHostname(remote)
    const username = getGenericUsername(hostname)
    if (username != null) {
      log.info(
        `[AppStore.getAccountForRemoteURL] found generic credentials for '${hostname}' and '${username}'`
      )
      return { login: username, endpoint: hostname }
    }

    log.info(
      `[AppStore.getAccountForRemoteURL] no generic credentials found for '${remote}'`
    )

    return null
  }

  /** This shouldn't be called directly. See `Dispatcher`. */
  public _clone(
    url: string,
    path: string,
    options?: { branch?: string }
  ): { promise: Promise<boolean>; repository: CloningRepository } {
    const account = this.getAccountForRemoteURL(url)
    const promise = this.cloningRepositoriesStore.clone(url, path, {
      ...options,
      account,
    })
    const repository = this.cloningRepositoriesStore.repositories.find(
      r => r.url === url && r.path === path
    )!

    promise.then(success => {
      if (success) {
        this.statsStore.recordCloneRepository()
      }
    })

    return { promise, repository }
  }

  public _removeCloningRepository(repository: CloningRepository) {
    this.cloningRepositoriesStore.remove(repository)
  }

  public async _discardChanges(
    repository: Repository,
    files: ReadonlyArray<WorkingDirectoryFileChange>
  ) {
    const gitStore = this.gitStoreCache.get(repository)
    await gitStore.discardChanges(files)

    return this._refreshRepository(repository)
  }

  public async _undoCommit(
    repository: Repository,
    commit: Commit
  ): Promise<void> {
    const gitStore = this.gitStoreCache.get(repository)

    await gitStore.undoCommit(commit)

    const { commitSelection } = this.repositoryStateCache.get(repository)

    if (commitSelection.sha === commit.sha) {
      this.clearSelectedCommit(repository)
    }

    return this._refreshRepository(repository)
  }

  /**
   * Fetch a specific refspec for the repository.
   *
   * As this action is required to complete when viewing a Pull Request from
   * a fork, it does not opt-in to checks that prevent multiple concurrent
   * network actions. This might require some rework in the future to chain
   * these actions.
   *
   */
  public async _fetchRefspec(
    repository: Repository,
    refspec: string
  ): Promise<void> {
    return this.withAuthenticatingUser(
      repository,
      async (repository, account) => {
        const gitStore = this.gitStoreCache.get(repository)
        await gitStore.fetchRefspec(account, refspec)

        return this._refreshRepository(repository)
      }
    )
  }

  /**
   * Fetch all relevant remotes in the the repository.
   *
   * See gitStore.fetch for more details.
   *
   * Note that this method will not perform the fetch of the specified remote
   * if _any_ fetches or pulls are currently in-progress.
   */
  public _fetch(repository: Repository, fetchType: FetchType): Promise<void> {
    return this.withAuthenticatingUser(repository, (repository, account) => {
      return this.performFetch(repository, account, fetchType)
    })
  }

  /**
   * Fetch a particular remote in a repository.
   *
   * Note that this method will not perform the fetch of the specified remote
   * if _any_ fetches or pulls are currently in-progress.
   */
  private _fetchRemote(
    repository: Repository,
    remote: IRemote,
    fetchType: FetchType
  ): Promise<void> {
    return this.withAuthenticatingUser(repository, (repository, account) => {
      return this.performFetch(repository, account, fetchType, [remote])
    })
  }

  /**
   * Fetch all relevant remotes or one or more given remotes in the repository.
   *
   * @param remotes Optional, one or more remotes to fetch if undefined all
   *                relevant remotes will be fetched. See gitStore.fetch for
   *                more detail on what constitutes a relevant remote.
   */
  private async performFetch(
    repository: Repository,
    account: IGitAccount | null,
    fetchType: FetchType,
    remotes?: IRemote[]
  ): Promise<void> {
    await this.withPushPull(repository, async () => {
      const gitStore = this.gitStoreCache.get(repository)

      try {
        const fetchWeight = 0.9
        const refreshWeight = 0.1
        const isBackgroundTask = fetchType === FetchType.BackgroundTask

        const progressCallback = (progress: IFetchProgress) => {
          this.updatePushPullFetchProgress(repository, {
            ...progress,
            value: progress.value * fetchWeight,
          })
        }

        if (remotes === undefined) {
          await gitStore.fetch(account, isBackgroundTask, progressCallback)
        } else {
          await gitStore.fetchRemotes(
            account,
            remotes,
            isBackgroundTask,
            progressCallback
          )
        }

        const refreshTitle = __DARWIN__
          ? 'Refreshing Repository'
          : 'Refreshing repository'

        this.updatePushPullFetchProgress(repository, {
          kind: 'generic',
          title: refreshTitle,
          value: fetchWeight,
        })

        await this._refreshRepository(repository)

        this.updatePushPullFetchProgress(repository, {
          kind: 'generic',
          title: refreshTitle,
          description: 'Fast-forwarding branches',
          value: fetchWeight + refreshWeight * 0.5,
        })

        await this.fastForwardBranches(repository)
      } finally {
        this.updatePushPullFetchProgress(repository, null)

        if (fetchType === FetchType.UserInitiatedTask) {
          this._refreshPullRequests(repository)
          if (repository.gitHubRepository != null) {
            this._refreshIssues(repository.gitHubRepository)
          }
        }
      }
    })
  }

  public _endWelcomeFlow(): Promise<void> {
    this.showWelcomeFlow = false

    this.emitUpdate()

    markWelcomeFlowComplete()

    this.statsStore.recordWelcomeWizardTerminated()

    return Promise.resolve()
  }

  public _setSidebarWidth(width: number): Promise<void> {
    this.sidebarWidth = width
    setNumber(sidebarWidthConfigKey, width)
    this.emitUpdate()

    return Promise.resolve()
  }

  public _resetSidebarWidth(): Promise<void> {
    this.sidebarWidth = defaultSidebarWidth
    localStorage.removeItem(sidebarWidthConfigKey)
    this.emitUpdate()

    return Promise.resolve()
  }

  public _setCommitSummaryWidth(width: number): Promise<void> {
    this.commitSummaryWidth = width
    setNumber(commitSummaryWidthConfigKey, width)
    this.emitUpdate()

    return Promise.resolve()
  }

  public _resetCommitSummaryWidth(): Promise<void> {
    this.commitSummaryWidth = defaultCommitSummaryWidth
    localStorage.removeItem(commitSummaryWidthConfigKey)
    this.emitUpdate()

    return Promise.resolve()
  }

  public _setCommitMessage(
    repository: Repository,
    message: ICommitMessage | null
  ): Promise<void> {
    const gitStore = this.gitStoreCache.get(repository)
    return gitStore.setCommitMessage(message)
  }

  /**
   * Set the global application menu.
   *
   * This is called in response to the main process emitting an event signalling
   * that the application menu has changed in some way like an item being
   * added/removed or an item having its visibility toggled.
   *
   * This method should not be called by the renderer in any other circumstance
   * than as a directly result of the main-process event.
   *
   */
  private setAppMenu(menu: IMenu): Promise<void> {
    if (this.appMenu) {
      this.appMenu = this.appMenu.withMenu(menu)
    } else {
      this.appMenu = AppMenu.fromMenu(menu)
    }

    this.emitUpdate()
    return Promise.resolve()
  }

  public _setAppMenuState(
    update: (appMenu: AppMenu) => AppMenu
  ): Promise<void> {
    if (this.appMenu) {
      this.appMenu = update(this.appMenu)
      this.emitUpdate()
    }
    return Promise.resolve()
  }

  public _setAccessKeyHighlightState(highlight: boolean): Promise<void> {
    if (this.highlightAccessKeys !== highlight) {
      this.highlightAccessKeys = highlight
      this.emitUpdate()
    }

    return Promise.resolve()
  }

  public async _mergeBranch(
    repository: Repository,
    branch: string,
    mergeStatus: MergeResultStatus | null
  ): Promise<void> {
    const gitStore = this.gitStoreCache.get(repository)

    if (mergeStatus !== null) {
      if (mergeStatus.kind === MergeResultKind.Clean) {
        this.statsStore.recordMergeHintSuccessAndUserProceeded()
      } else if (mergeStatus.kind === MergeResultKind.Conflicts) {
        this.statsStore.recordUserProceededAfterConflictWarning()
      } else if (mergeStatus.kind === MergeResultKind.Loading) {
        this.statsStore.recordUserProceededWhileLoading()
      }
    }

    await gitStore.merge(branch)

    return this._refreshRepository(repository)
  }

  /** This shouldn't be called directly. See `Dispatcher`. */
  public async _abortMerge(repository: Repository): Promise<void> {
    const gitStore = this.gitStoreCache.get(repository)
    return await gitStore.performFailableOperation(() => abortMerge(repository))
  }

  /** This shouldn't be called directly. See `Dispatcher`. */
  public async _createMergeCommit(
    repository: Repository,
    files: ReadonlyArray<WorkingDirectoryFileChange>
  ): Promise<void> {
    const gitStore = this.gitStoreCache.get(repository)
    return await gitStore.performFailableOperation(() =>
      createMergeCommit(repository, files)
    )
  }

  /** This shouldn't be called directly. See `Dispatcher`. */
  public _setRemoteURL(
    repository: Repository,
    name: string,
    url: string
  ): Promise<void> {
    const gitStore = this.gitStoreCache.get(repository)
    return gitStore.setRemoteURL(name, url)
  }

  /** This shouldn't be called directly. See `Dispatcher`. */
  public async _openShell(path: string) {
    this.statsStore.recordOpenShell()

    try {
      const match = await findShellOrDefault(this.selectedShell)
      await launchShell(match, path, error => this._pushError(error))
    } catch (error) {
      this.emitError(error)
    }
  }

  /** Takes a URL and opens it using the system default application */
  public _openInBrowser(url: string): Promise<boolean> {
    return shell.openExternal(url)
  }

  /** Open a path to a repository or file using the user's configured editor */
  public async _openInExternalEditor(fullPath: string): Promise<void> {
    const selectedExternalEditor =
      this.getState().selectedExternalEditor || null

    try {
      const match = await findEditorOrDefault(selectedExternalEditor)
      await launchExternalEditor(fullPath, match)
    } catch (error) {
      this.emitError(error)
    }
  }

  /** This shouldn't be called directly. See `Dispatcher`. */
  public async _saveGitIgnore(
    repository: Repository,
    text: string
  ): Promise<void> {
    await saveGitIgnore(repository, text)
    return this._refreshRepository(repository)
  }

  /** Has the user opted out of stats reporting? */
  public getStatsOptOut(): boolean {
    return this.statsStore.getOptOut()
  }

  /** Set whether the user has opted out of stats reporting. */
  public async setStatsOptOut(optOut: boolean): Promise<void> {
    await this.statsStore.setOptOut(optOut)

    this.emitUpdate()
  }

  public _setConfirmRepositoryRemovalSetting(
    confirmRepoRemoval: boolean
  ): Promise<void> {
    this.confirmRepoRemoval = confirmRepoRemoval
    setBoolean(confirmRepoRemovalKey, confirmRepoRemoval)
    this.emitUpdate()

    return Promise.resolve()
  }

  public _setConfirmDiscardChangesSetting(value: boolean): Promise<void> {
    this.confirmDiscardChanges = value

    setBoolean(confirmDiscardChangesKey, value)
    this.emitUpdate()

    return Promise.resolve()
  }

  public _setExternalEditor(selectedEditor: ExternalEditor): Promise<void> {
    this.selectedExternalEditor = selectedEditor
    localStorage.setItem(externalEditorKey, selectedEditor)
    this.emitUpdate()

    this.updateMenuItemLabels()

    return Promise.resolve()
  }

  public _setShell(shell: Shell): Promise<void> {
    this.selectedShell = shell
    localStorage.setItem(shellKey, shell)
    this.emitUpdate()

    this.updateMenuItemLabels()

    return Promise.resolve()
  }

  public _changeImageDiffType(type: ImageDiffType): Promise<void> {
    this.imageDiffType = type
    localStorage.setItem(imageDiffTypeKey, JSON.stringify(this.imageDiffType))
    this.emitUpdate()

    return Promise.resolve()
  }

  public _setUpdateBannerVisibility(visibility: boolean) {
    this.isUpdateAvailableBannerVisible = visibility

    this.emitUpdate()
  }

  public _setDivergingBranchBannerVisibility(
    repository: Repository,
    visible: boolean
  ) {
    const state = this.repositoryStateCache.get(repository)
    const { compareState } = state

    if (compareState.isDivergingBranchBannerVisible !== visible) {
      this.repositoryStateCache.updateCompareState(repository, () => ({
        isDivergingBranchBannerVisible: visible,
      }))

      if (visible) {
        this.statsStore.recordDivergingBranchBannerDisplayed()
      }

      this.emitUpdate()
    }
  }

  public _reportStats() {
    return this.statsStore.reportStats(this.accounts, this.repositories)
  }

  public _recordLaunchStats(stats: ILaunchStats): Promise<void> {
    return this.statsStore.recordLaunchStats(stats)
  }

  public async _appendIgnoreRule(
    repository: Repository,
    pattern: string | string[]
  ): Promise<void> {
    await appendIgnoreRule(repository, pattern)
    return this._refreshRepository(repository)
  }

  public _resetSignInState(): Promise<void> {
    this.signInStore.reset()
    return Promise.resolve()
  }

  public _beginDotComSignIn(): Promise<void> {
    this.signInStore.beginDotComSignIn()
    return Promise.resolve()
  }

  public _beginEnterpriseSignIn(): Promise<void> {
    this.signInStore.beginEnterpriseSignIn()
    return Promise.resolve()
  }

  public _setSignInEndpoint(url: string): Promise<void> {
    return this.signInStore.setEndpoint(url)
  }

  public _setSignInCredentials(
    username: string,
    password: string
  ): Promise<void> {
    return this.signInStore.authenticateWithBasicAuth(username, password)
  }

  public _requestBrowserAuthentication(): Promise<void> {
    return this.signInStore.authenticateWithBrowser()
  }

  public _setSignInOTP(otp: string): Promise<void> {
    return this.signInStore.setTwoFactorOTP(otp)
  }

  public async _setAppFocusState(isFocused: boolean): Promise<void> {
    if (this.appIsFocused !== isFocused) {
      this.appIsFocused = isFocused
      this.emitUpdate()
    }
  }

  /**
   * Start an Open in Desktop flow. This will return a new promise which will
   * resolve when `_completeOpenInDesktop` is called.
   */
  public _startOpenInDesktop(fn: () => void): Promise<Repository | null> {
    // tslint:disable-next-line:promise-must-complete
    const p = new Promise<Repository | null>(
      resolve => (this.resolveOpenInDesktop = resolve)
    )
    fn()
    return p
  }

  /**
   * Complete any active Open in Desktop flow with the repository returned by
   * the given function.
   */
  public async _completeOpenInDesktop(
    fn: () => Promise<Repository | null>
  ): Promise<Repository | null> {
    const resolve = this.resolveOpenInDesktop
    this.resolveOpenInDesktop = null

    const result = await fn()
    if (resolve) {
      resolve(result)
    }

    return result
  }

  public _updateRepositoryPath(
    repository: Repository,
    path: string
  ): Promise<Repository> {
    return this.repositoriesStore.updateRepositoryPath(repository, path)
  }

  public _removeAccount(account: Account): Promise<void> {
    log.info(
      `[AppStore] removing account ${account.login} (${
        account.name
      }) from store`
    )
    return this.accountsStore.removeAccount(account)
  }

  public async _addAccount(account: Account): Promise<void> {
    log.info(
      `[AppStore] adding account ${account.login} (${account.name}) to store`
    )
    await this.accountsStore.addAccount(account)
    const selectedState = this.getState().selectedState

    if (selectedState && selectedState.type === SelectionType.Repository) {
      // ensuring we have the latest set of accounts here, rather than waiting
      // and doing stuff when the account store emits an update and we refresh
      // the accounts field
      const accounts = await this.accountsStore.getAll()
      const repoState = selectedState.state
      const commits = repoState.commitLookup.values()
      this.loadAndCacheUsers(selectedState.repository, accounts, commits)
    }
  }

  private loadAndCacheUsers(
    repository: Repository,
    accounts: ReadonlyArray<Account>,
    commits: Iterable<Commit>
  ) {
    for (const commit of commits) {
      this.gitHubUserStore._loadAndCacheUser(
        accounts,
        repository,
        commit.sha,
        commit.author.email
      )
    }
  }

  public _updateRepositoryMissing(
    repository: Repository,
    missing: boolean
  ): Promise<Repository> {
    return this.repositoriesStore.updateRepositoryMissing(repository, missing)
  }

  public async _addRepositories(
    paths: ReadonlyArray<string>
  ): Promise<ReadonlyArray<Repository>> {
    const addedRepositories = new Array<Repository>()
    const lfsRepositories = new Array<Repository>()
    for (const path of paths) {
      const validatedPath = await validatedRepositoryPath(path)
      if (validatedPath) {
        log.info(`[AppStore] adding repository at ${validatedPath} to store`)

        const addedRepo = await this.repositoriesStore.addRepository(
          validatedPath
        )

        // initialize the remotes for this new repository to ensure it can fetch
        // it's GitHub-related details using the GitHub API (if applicable)
        const gitStore = this.gitStoreCache.get(addedRepo)
        await gitStore.loadRemotes()

        const [refreshedRepo, usingLFS] = await Promise.all([
          this.repositoryWithRefreshedGitHubRepository(addedRepo),
          this.isUsingLFS(addedRepo),
        ])
        addedRepositories.push(refreshedRepo)

        if (usingLFS) {
          lfsRepositories.push(refreshedRepo)
        }
      } else {
        const error = new Error(`${path} isn't a git repository.`)
        this.emitError(error)
      }
    }

    if (lfsRepositories.length > 0) {
      this._showPopup({
        type: PopupType.InitializeLFS,
        repositories: lfsRepositories,
      })
    }

    return addedRepositories
  }

  public async _removeRepositories(
    repositories: ReadonlyArray<Repository | CloningRepository>
  ): Promise<void> {
    const localRepositories = repositories.filter(
      r => r instanceof Repository
    ) as ReadonlyArray<Repository>
    const cloningRepositories = repositories.filter(
      r => r instanceof CloningRepository
    ) as ReadonlyArray<CloningRepository>
    cloningRepositories.forEach(r => {
      this._removeCloningRepository(r)
    })

    const repositoryIDs = localRepositories.map(r => r.id)
    for (const id of repositoryIDs) {
      await this.repositoriesStore.removeRepository(id)
    }

    const allRepositories = await this.repositoriesStore.getAll()
    if (allRepositories.length === 0) {
      this._closeFoldout(FoldoutType.Repository)
    } else {
      this._showFoldout({ type: FoldoutType.Repository })
    }
  }

  public async _cloneAgain(url: string, path: string): Promise<void> {
    const { promise, repository } = this._clone(url, path)
    await this._selectRepository(repository)
    const success = await promise
    if (!success) {
      return
    }

    const repositories = this.repositories
    const found = repositories.find(r => r.path === path)

    if (found) {
      const updatedRepository = await this._updateRepositoryMissing(
        found,
        false
      )
      await this._selectRepository(updatedRepository)
    }
  }

  private async withAuthenticatingUser<T>(
    repository: Repository,
    fn: (repository: Repository, account: IGitAccount | null) => Promise<T>
  ): Promise<T> {
    let updatedRepository = repository
    let account: IGitAccount | null = getAccountForRepository(
      this.accounts,
      updatedRepository
    )

    // If we don't have a user association, it might be because we haven't yet
    // tried to associate the repository with a GitHub repository, or that
    // association is out of date. So try again before we bail on providing an
    // authenticating user.
    if (!account) {
      updatedRepository = await this.repositoryWithRefreshedGitHubRepository(
        repository
      )
      account = getAccountForRepository(this.accounts, updatedRepository)
    }

    if (!account) {
      const gitStore = this.gitStoreCache.get(repository)
      const remote = gitStore.currentRemote
      if (remote) {
        const hostname = getGenericHostname(remote.url)
        const username = getGenericUsername(hostname)
        if (username != null) {
          account = { login: username, endpoint: hostname }
        }
      }
    }

    if (account instanceof Account) {
      const hasValidToken =
        account.token.length > 0 ? 'has token' : 'empty token'
      log.info(
        `[AppStore.withAuthenticatingUser] account found for repository: ${
          repository.name
        } - ${account.login} (${hasValidToken})`
      )
    }

    return fn(updatedRepository, account)
  }

  private updateRevertProgress(
    repository: Repository,
    progress: IRevertProgress | null
  ) {
    this.repositoryStateCache.update(repository, () => ({
      revertProgress: progress,
    }))

    if (this.selectedRepository === repository) {
      this.emitUpdate()
    }
  }

  /** This shouldn't be called directly. See `Dispatcher`. */
  public async _revertCommit(
    repository: Repository,
    commit: Commit
  ): Promise<void> {
    return this.withAuthenticatingUser(repository, async (repo, account) => {
      const gitStore = this.gitStoreCache.get(repo)

      await gitStore.revertCommit(repo, commit, account, progress => {
        this.updateRevertProgress(repo, progress)
      })

      this.updateRevertProgress(repo, null)
      await this._refreshRepository(repository)
    })
  }

  public async promptForGenericGitAuthentication(
    repository: Repository | CloningRepository,
    retryAction: RetryAction
  ): Promise<void> {
    let url
    if (repository instanceof Repository) {
      const gitStore = this.gitStoreCache.get(repository)
      const remote = gitStore.currentRemote
      if (!remote) {
        return
      }

      url = remote.url
    } else {
      url = repository.url
    }

    const hostname = getGenericHostname(url)
    return this._showPopup({
      type: PopupType.GenericGitAuthentication,
      hostname,
      retryAction,
    })
  }

  public async _installGlobalLFSFilters(force: boolean): Promise<void> {
    try {
      await installGlobalLFSFilters(force)
    } catch (error) {
      this.emitError(error)
    }
  }

  private async isUsingLFS(repository: Repository): Promise<boolean> {
    try {
      return await isUsingLFS(repository)
    } catch (error) {
      return false
    }
  }

  public async _installLFSHooks(
    repositories: ReadonlyArray<Repository>
  ): Promise<void> {
    for (const repo of repositories) {
      try {
        // At this point we've asked the user if we should install them, so
        // force installation.
        await installLFSHooks(repo, true)
      } catch (error) {
        this.emitError(error)
      }
    }
  }

  public _changeCloneRepositoriesTab(tab: CloneRepositoryTab): Promise<void> {
    this.selectedCloneRepositoryTab = tab

    this.emitUpdate()

    return Promise.resolve()
  }

  public _openMergeTool(repository: Repository, path: string): Promise<void> {
    const gitStore = this.gitStoreCache.get(repository)
    return gitStore.openMergeTool(path)
  }

  public _changeBranchesTab(tab: BranchesTab): Promise<void> {
    this.selectedBranchesTab = tab

    this.emitUpdate()

    return Promise.resolve()
  }

  public async _createPullRequest(repository: Repository): Promise<void> {
    const gitHubRepository = repository.gitHubRepository
    if (!gitHubRepository) {
      return
    }

    const state = this.repositoryStateCache.get(repository)
    const tip = state.branchesState.tip

    if (tip.kind !== TipState.Valid) {
      return
    }

    const branch = tip.branch
    const aheadBehind = state.aheadBehind

    if (aheadBehind == null) {
      this._showPopup({
        type: PopupType.PushBranchCommits,
        repository,
        branch,
      })
    } else if (aheadBehind.ahead > 0) {
      this._showPopup({
        type: PopupType.PushBranchCommits,
        repository,
        branch,
        unPushedCommits: aheadBehind.ahead,
      })
    } else {
      await this._openCreatePullRequestInBrowser(repository, branch)
    }
  }

  public async _showPullRequest(repository: Repository): Promise<void> {
    const gitHubRepository = repository.gitHubRepository

    if (!gitHubRepository) {
      return
    }

    const state = this.repositoryStateCache.get(repository)
    const currentPullRequest = state.branchesState.currentPullRequest

    if (!currentPullRequest) {
      return
    }

    const baseURL = `${gitHubRepository.htmlURL}/pull/${
      currentPullRequest.pullRequestNumber
    }`

    await this._openInBrowser(baseURL)
  }

  private async loadPullRequests(
    repository: Repository,
    loader: (account: Account) => void
  ) {
    const gitHubRepository = repository.gitHubRepository

    if (gitHubRepository == null) {
      return
    }

    const account = getAccountForEndpoint(
      this.accounts,
      gitHubRepository.endpoint
    )

    if (account == null) {
      return
    }

    await loader(account)
  }

  public async _refreshPullRequests(repository: Repository): Promise<void> {
    return this.loadPullRequests(repository, async account => {
      await this.pullRequestStore.fetchAndCachePullRequests(repository, account)
      this.updateMenuItemLabels(repository)
    })
  }

  private async onPullRequestStoreUpdated(gitHubRepository: GitHubRepository) {
    const promiseForPRs = this.pullRequestStore.fetchPullRequestsFromCache(
      gitHubRepository
    )
    const isLoading = this.pullRequestStore.isFetchingPullRequests(
      gitHubRepository
    )

    const repository = this.repositories.find(
      r =>
        !!r.gitHubRepository &&
        r.gitHubRepository.dbID === gitHubRepository.dbID
    )
    if (!repository) {
      return
    }

    const prs = await promiseForPRs
    this.repositoryStateCache.updateBranchesState(repository, () => {
      return {
        openPullRequests: prs,
        isLoadingPullRequests: isLoading,
      }
    })

    this._updateCurrentPullRequest(repository)
    this.emitUpdate()
  }

  private findAssociatedPullRequest(
    branch: Branch,
    pullRequests: ReadonlyArray<PullRequest>,
    gitHubRepository: GitHubRepository,
    remote: IRemote
  ): PullRequest | null {
    const upstream = branch.upstreamWithoutRemote

    if (upstream == null) {
      return null
    }

    const pr =
      pullRequests.find(
        pr =>
          pr.head.ref === upstream &&
          pr.head.gitHubRepository != null &&
          repositoryMatchesRemote(pr.head.gitHubRepository, remote)
      ) || null

    return pr
  }

  private _updateCurrentPullRequest(repository: Repository) {
    const gitHubRepository = repository.gitHubRepository

    if (!gitHubRepository) {
      return
    }

    this.repositoryStateCache.updateBranchesState(repository, state => {
      let currentPullRequest: PullRequest | null = null

      const { remote } = this.repositoryStateCache.get(repository)

      if (state.tip.kind === TipState.Valid && remote) {
        currentPullRequest = this.findAssociatedPullRequest(
          state.tip.branch,
          state.openPullRequests,
          gitHubRepository,
          remote
        )
      }

      return {
        currentPullRequest,
      }
    })

    this.emitUpdate()
  }

  public async _openCreatePullRequestInBrowser(
    repository: Repository,
    branch: Branch
  ): Promise<void> {
    const gitHubRepository = repository.gitHubRepository
    if (!gitHubRepository) {
      return
    }

    const urlEncodedBranchName = escape(branch.nameWithoutRemote)
    const baseURL = `${
      gitHubRepository.htmlURL
    }/pull/new/${urlEncodedBranchName}`

    await this._openInBrowser(baseURL)
  }

  public async _updateExistingUpstreamRemote(
    repository: Repository
  ): Promise<void> {
    const gitStore = this.gitStoreCache.get(repository)
    await gitStore.updateExistingUpstreamRemote()

    return this._refreshRepository(repository)
  }

  private getIgnoreExistingUpstreamRemoteKey(repository: Repository): string {
    return `repository/${repository.id}/ignoreExistingUpstreamRemote`
  }

  public _ignoreExistingUpstreamRemote(repository: Repository): Promise<void> {
    const key = this.getIgnoreExistingUpstreamRemoteKey(repository)
    setBoolean(key, true)

    return Promise.resolve()
  }

  private getIgnoreExistingUpstreamRemote(
    repository: Repository
  ): Promise<boolean> {
    const key = this.getIgnoreExistingUpstreamRemoteKey(repository)
    return Promise.resolve(getBoolean(key, false))
  }

  private async addUpstreamRemoteIfNeeded(repository: Repository) {
    const gitStore = this.gitStoreCache.get(repository)
    const ignored = await this.getIgnoreExistingUpstreamRemote(repository)
    if (ignored) {
      return
    }

    return gitStore.addUpstreamRemoteIfNeeded()
  }

  public async _checkoutPullRequest(
    repository: Repository,
    pullRequest: PullRequest
  ): Promise<void> {
    const gitHubRepository = forceUnwrap(
      `Cannot checkout a PR if the repository doesn't have a GitHub repository`,
      repository.gitHubRepository
    )
    const head = pullRequest.head
    const isRefInThisRepo =
      head.gitHubRepository &&
      head.gitHubRepository.cloneURL === gitHubRepository.cloneURL

    if (isRefInThisRepo) {
      const gitStore = this.gitStoreCache.get(repository)
      const defaultRemote = gitStore.defaultRemote
      // if we don't have a default remote here, it's probably going
      // to just crash and burn on checkout, but that's okay
      if (defaultRemote != null) {
        // the remote ref will be something like `origin/my-cool-branch`
        const remoteRef = `${defaultRemote.name}/${head.ref}`

        const remoteRefExists =
          gitStore.allBranches.find(branch => branch.name === remoteRef) != null

        // only try a fetch here if we can't find the ref
        if (!remoteRefExists) {
          await this._fetchRemote(
            repository,
            defaultRemote,
            FetchType.UserInitiatedTask
          )
        }
      }
      await this._checkoutBranch(repository, head.ref)
    } else if (head.gitHubRepository != null) {
      const cloneURL = forceUnwrap(
        "This pull request's clone URL is not populated but should be",
        head.gitHubRepository.cloneURL
      )
      const remoteName = forkPullRequestRemoteName(
        head.gitHubRepository.owner.login
      )
      const remotes = await getRemotes(repository)
      const remote =
        remotes.find(r => r.name === remoteName) ||
        (await addRemote(repository, remoteName, cloneURL))

      if (remote.url !== cloneURL) {
        const error = new Error(
          `Expected PR remote ${remoteName} url to be ${cloneURL} got ${
            remote.url
          }.`
        )

        log.error(error.message)
        return this.emitError(error)
      }

      await this._fetchRemote(repository, remote, FetchType.UserInitiatedTask)

      const gitStore = this.gitStoreCache.get(repository)

      const localBranchName = `pr/${pullRequest.pullRequestNumber}`
      const doesBranchExist =
        gitStore.allBranches.find(branch => branch.name === localBranchName) !=
        null

      if (!doesBranchExist) {
        await this._createBranch(
          repository,
          localBranchName,
          `${remoteName}/${head.ref}`
        )
      }

      await this._checkoutBranch(repository, localBranchName)
    }

    this.statsStore.recordPRBranchCheckout()
  }

  /**
   * Set whether the user has chosen to hide or show the
   * co-authors field in the commit message component
   */
  public _setShowCoAuthoredBy(
    repository: Repository,
    showCoAuthoredBy: boolean
  ) {
    this.gitStoreCache.get(repository).setShowCoAuthoredBy(showCoAuthoredBy)
    return Promise.resolve()
  }

  /**
   * Update the per-repository co-authors list
   *
   * @param repository Co-author settings are per-repository
   * @param coAuthors  Zero or more authors
   */
  public _setCoAuthors(
    repository: Repository,
    coAuthors: ReadonlyArray<IAuthor>
  ) {
    this.gitStoreCache.get(repository).setCoAuthors(coAuthors)
    return Promise.resolve()
  }

  /**
   * Set the application-wide theme
   */
  public _setSelectedTheme(theme: ApplicationTheme) {
    setPersistedTheme(theme)
    this.selectedTheme = theme
    this.emitUpdate()

    return Promise.resolve()
  }

  /**
   * Sets conflict state with a non-null value
   *
   * The presence of a non-null value signifies
   * that the repository is in a conflicted state
   */
  public _mergeConflictDetected() {
    const selection = this.getSelectedState()

    if (selection === null || selection.type !== SelectionType.Repository) {
      return
    }

    const { tip } = selection.state.branchesState

    if (tip.kind !== TipState.Valid) {
      return
    }

    const repository = selection.repository

    this.repositoryStateCache.updateChangesState(repository, () => ({
      conflictState: {
        branch: tip.branch,
      },
    }))
    this.emitUpdate()
  }
}

/**
 * Map the cached state of the compare view to an action
 * to perform which is then used to compute the compare
 * view contents.
 */
function getInitialAction(
  cachedState: IDisplayHistory | ICompareBranch
): CompareAction {
  if (cachedState.kind === HistoryTabMode.History) {
    return {
      kind: HistoryTabMode.History,
    }
  }

  const { comparisonMode, comparisonBranch } = cachedState

  return {
    kind: HistoryTabMode.Compare,
    comparisonMode,
    branch: comparisonBranch,
  }
}

/**
 * Get the behind count (or 0) of the ahead/behind counter
 */
function getBehindOrDefault(aheadBehind: IAheadBehind | null): number {
  if (aheadBehind === null) {
    return 0
  }

  return aheadBehind.behind
}<|MERGE_RESOLUTION|>--- conflicted
+++ resolved
@@ -170,11 +170,8 @@
 import { RepositoryStateCache } from './repository-state-cache'
 import { readEmoji } from '../read-emoji'
 import { GitStoreCache } from './git-store-cache'
-<<<<<<< HEAD
 import { MergeConflictsErrorContext } from '../git-error-context'
-=======
 import { setNumber, setBoolean, getBoolean, getNumber } from '../local-storage'
->>>>>>> 8a602413
 
 /**
  * As fast-forwarding local branches is proportional to the number of local
