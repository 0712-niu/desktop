import { Menu, ipcMain } from 'electron'
import { shell } from '../../lib/dispatcher/app-shell'
import { ensureItemIds } from './ensure-item-ids'
import { MenuEvent } from './menu-event'
import { getLogPath } from '../../lib/logging/get-log-path'
import { mkdirIfNeeded } from '../../lib/file-system'
import { log } from '../log'

export function buildDefaultMenu(): Electron.Menu {
  const template = new Array<Electron.MenuItemConstructorOptions>()
  const separator: Electron.MenuItemConstructorOptions = { type: 'separator' }

  if (__DARWIN__) {
    template.push({
      label: 'GitHub Desktop',
      submenu: [
        {
          label: 'About GitHub Desktop',
          click: emit('show-about'),
          id: 'about',
        },
        separator,
        {
          label: 'Preferences…',
          id: 'preferences',
          accelerator: 'CmdOrCtrl+,',
          click: emit('show-preferences'),
        },
        separator,
        {
          label: 'Install Command Line Tool…',
          id: 'install-cli',
          click: emit('install-cli'),
        },
        separator,
        {
          role: 'services',
          submenu: [],
        },
        separator,
        { role: 'hide' },
        { role: 'hideothers' },
        { role: 'unhide' },
        separator,
        { role: 'quit' },
      ],
    })
  }

  const fileMenu: Electron.MenuItemConstructorOptions = {
    label: __DARWIN__ ? 'File' : '&File',
    submenu: [
      {
        label: __DARWIN__ ? 'New Repository…' : 'New &repository…',
        id: 'new-repository',
        click: emit('create-repository'),
        accelerator: 'CmdOrCtrl+N',
      },
      separator,
      {
        label: __DARWIN__ ? 'Add Local Repository…' : 'Add &local repository…',
        id: 'add-local-repository',
        accelerator: 'CmdOrCtrl+O',
        click: emit('add-local-repository'),
      },
      {
        label: __DARWIN__ ? 'Clone Repository…' : 'Clo&ne repository…',
        id: 'clone-repository',
        accelerator: 'CmdOrCtrl+Shift+O',
        click: emit('clone-repository'),
      },
    ],
  }

  if (!__DARWIN__) {
    const fileItems = fileMenu.submenu as Electron.MenuItemConstructorOptions[]

    fileItems.push(
      separator,
      {
        label: '&Options…',
        id: 'preferences',
        accelerator: 'CmdOrCtrl+,',
        click: emit('show-preferences'),
      },
      separator,
      { role: 'quit' }
    )
  }

  template.push(fileMenu)

  template.push({
    label: __DARWIN__ ? 'Edit' : '&Edit',
    submenu: [
      { role: 'undo', label: __DARWIN__ ? 'Undo' : '&Undo' },
      { role: 'redo', label: __DARWIN__ ? 'Redo' : '&Redo' },
      separator,
      { role: 'cut', label: __DARWIN__ ? 'Cut' : 'Cu&t' },
      { role: 'copy', label: __DARWIN__ ? 'Copy' : '&Copy' },
      { role: 'paste', label: __DARWIN__ ? 'Paste' : '&Paste' },
      { role: 'selectall', label: __DARWIN__ ? 'Select All' : 'Select &all' },
    ],
  })

  template.push({
    label: __DARWIN__ ? 'View' : '&View',
    submenu: [
      {
        label: __DARWIN__ ? 'Show Changes' : '&Changes',
        id: 'show-changes',
        accelerator: 'CmdOrCtrl+1',
        click: emit('select-changes'),
      },
      {
        label: __DARWIN__ ? 'Show History' : '&History',
        id: 'show-history',
        accelerator: 'CmdOrCtrl+2',
        click: emit('select-history'),
      },
      {
        label: __DARWIN__ ? 'Show Repository List' : 'Repository &list',
        id: 'show-repository-list',
        accelerator: 'CmdOrCtrl+T',
        click: emit('choose-repository'),
      },
      {
        label: __DARWIN__ ? 'Show Branches List' : '&Branches list',
        id: 'show-branches-list',
        accelerator: 'CmdOrCtrl+B',
        click: emit('show-branches'),
      },
      separator,
      {
        label: __DARWIN__ ? 'Toggle Full Screen' : 'Toggle &full screen',
        role: 'togglefullscreen',
      },
      separator,
      {
        label: __DARWIN__ ? 'Reset Zoom' : 'Reset zoom',
        accelerator: 'CmdOrCtrl+0',
        click: zoom(ZoomDirection.Reset),
      },
      {
        label: __DARWIN__ ? 'Zoom In' : 'Zoom in',
        accelerator: 'CmdOrCtrl+=',
        click: zoom(ZoomDirection.In),
      },
      {
        label: __DARWIN__ ? 'Zoom Out' : 'Zoom out',
        accelerator: 'CmdOrCtrl+-',
        click: zoom(ZoomDirection.Out),
      },
      separator,
      {
        label: '&Reload',
        id: 'reload-window',
        accelerator: 'CmdOrCtrl+R',
        click(item: any, focusedWindow: Electron.BrowserWindow) {
          if (focusedWindow) {
            focusedWindow.reload()
          }
        },
        visible: __RELEASE_CHANNEL__ !== 'production',
      },
      {
        id: 'show-devtools',
        label: __DARWIN__
          ? 'Toggle Developer Tools'
          : '&Toggle developer tools',
        accelerator: (() => {
          return __DARWIN__ ? 'Alt+Command+I' : 'Ctrl+Shift+I'
        })(),
        click(item: any, focusedWindow: Electron.BrowserWindow) {
          if (focusedWindow) {
            focusedWindow.webContents.toggleDevTools()
          }
        },
      },
<<<<<<< HEAD
=======
      {
        label: __DARWIN__ ? 'Debug Shared Process' : '&Debug shared process',
        click(item: any, focusedWindow: Electron.BrowserWindow) {
          sharedProcess.show()
        },
        visible: __RELEASE_CHANNEL__ !== 'production',
      },
>>>>>>> 3eff9642
    ],
  })

  template.push({
    label: __DARWIN__ ? 'Repository' : '&Repository',
    id: 'repository',
    submenu: [
      {
        id: 'push',
        label: __DARWIN__ ? 'Push' : 'P&ush',
        accelerator: 'CmdOrCtrl+P',
        click: emit('push'),
      },
      {
        id: 'pull',
        label: __DARWIN__ ? 'Pull' : 'Pu&ll',
        accelerator: 'CmdOrCtrl+Shift+P',
        click: emit('pull'),
      },
      {
        label: __DARWIN__ ? 'Remove' : '&Remove',
        id: 'remove-repository',
        click: emit('remove-repository'),
      },
      separator,
      {
        id: 'view-repository-on-github',
        label: __DARWIN__ ? 'View on GitHub' : '&View on GitHub',
        accelerator: 'CmdOrCtrl+Alt+G',
        click: emit('view-repository-on-github'),
      },
      {
        label: __DARWIN__ ? 'Open in Terminal' : 'Op&en command prompt',
        id: 'open-in-shell',
        click: emit('open-in-shell'),
      },
      {
        label: __DARWIN__ ? 'Show in Finder' : 'Show in E&xplorer',
        id: 'open-working-directory',
        accelerator: 'CmdOrCtrl+Shift+F',
        click: emit('open-working-directory'),
      },
      separator,
      {
        label: __DARWIN__ ? 'Repository Settings…' : 'Repository &settings…',
        id: 'show-repository-settings',
        click: emit('show-repository-settings'),
      },
    ],
  })

  template.push({
    label: __DARWIN__ ? 'Branch' : '&Branch',
    id: 'branch',
    submenu: [
      {
        label: __DARWIN__ ? 'New Branch…' : 'New &branch…',
        id: 'create-branch',
        accelerator: 'CmdOrCtrl+Shift+N',
        click: emit('create-branch'),
      },
      {
        label: __DARWIN__ ? 'Rename…' : '&Rename…',
        id: 'rename-branch',
        click: emit('rename-branch'),
      },
      {
        label: __DARWIN__ ? 'Delete…' : '&Delete…',
        id: 'delete-branch',
        click: emit('delete-branch'),
      },
      separator,
      {
        label: __DARWIN__
          ? 'Update From Default Branch'
          : '&Update from default branch',
        id: 'update-branch',
        click: emit('update-branch'),
      },
      {
        label: __DARWIN__
          ? 'Merge Into Current Branch…'
          : '&Merge into current branch…',
        id: 'merge-branch',
        click: emit('merge-branch'),
      },
      separator,
      {
        label: __DARWIN__ ? 'Compare on GitHub' : '&Compare on GitHub',
        id: 'compare-branch',
        accelerator: 'CmdOrCtrl+Shift+C',
        click: emit('compare-branch'),
      },
      {
        label: __DARWIN__ ? 'Create Pull Request' : 'Create &pull request',
        id: 'create-pull-request',
        accelerator: 'CmdOrCtrl+R',
        click: emit('create-pull-request'),
      },
    ],
  })

  if (__DARWIN__) {
    template.push({
      role: 'window',
      submenu: [
        { role: 'minimize' },
        { role: 'zoom' },
        { role: 'close' },
        separator,
        { role: 'front' },
      ],
    })
  }

  const submitIssueItem: Electron.MenuItemConstructorOptions = {
    label: __DARWIN__ ? 'Report Issue…' : 'Report issue…',
    click() {
      shell.openExternal('https://github.com/desktop/desktop/issues/new')
    },
  }

  const showUserGuides: Electron.MenuItemConstructorOptions = {
    label: 'Show User Guides',
    click() {
      shell.openExternal('https://help.github.com/desktop-beta/guides/')
    },
  }

  const showLogsItem: Electron.MenuItemConstructorOptions = {
    label: __DARWIN__ ? 'Show Logs in Finder' : 'S&how logs in Explorer',
    click() {
      const logPath = getLogPath()
      mkdirIfNeeded(logPath)
        .then(() => {
          shell.showItemInFolder(logPath)
        })
        .catch(err => {
          log('error', err.message)
        })
    },
  }

  const helpItems = [submitIssueItem, showUserGuides, showLogsItem]

  if (__DEV__) {
    helpItems.push(
      separator,
      {
        label: 'Crash main process…',
        click() {
          throw new Error('Boomtown!')
        },
      },
      {
        label: 'Crash renderer process…',
        click: emit('boomtown'),
      }
    )
  }

  if (__DARWIN__) {
    template.push({
      role: 'help',
      submenu: helpItems,
    })
  } else {
    template.push({
      label: '&Help',
      submenu: [
        ...helpItems,
        separator,
        {
          label: '&About GitHub Desktop',
          click: emit('show-about'),
          id: 'about',
        },
      ],
    })
  }

  ensureItemIds(template)

  return Menu.buildFromTemplate(template)
}

type ClickHandler = (
  menuItem: Electron.MenuItem,
  browserWindow: Electron.BrowserWindow,
  event: Electron.Event
) => void

/**
 * Utility function returning a Click event handler which, when invoked, emits
 * the provided menu event over IPC.
 */
function emit(name: MenuEvent): ClickHandler {
  return (menuItem, window) => {
    if (window) {
      window.webContents.send('menu-event', { name })
    } else {
      ipcMain.emit('menu-event', { name })
    }
  }
}

enum ZoomDirection {
  Reset,
  In,
  Out,
}

/** The zoom steps that we support, these factors must sorted */
const ZoomInFactors = [1, 1.1, 1.25, 1.5, 1.75, 2]
const ZoomOutFactors = ZoomInFactors.slice().reverse()

/**
 * Returns the element in the array that's closest to the value parameter. Note
 * that this function will throw if passed an empty array.
 */
function findClosestValue(arr: Array<number>, value: number) {
  return arr.reduce((previous, current) => {
    return Math.abs(current - value) < Math.abs(previous - value)
      ? current
      : previous
  })
}

/**
 * Figure out the next zoom level for the given direction and alert the renderer
 * about a change in zoom factor if necessary.
 */
function zoom(direction: ZoomDirection): ClickHandler {
  return (menuItem, window) => {
    if (!window) {
      return
    }

    const { webContents } = window

    if (direction === ZoomDirection.Reset) {
      webContents.setZoomFactor(1)
      webContents.send('zoom-factor-changed', 1)
    } else {
      webContents.getZoomFactor(rawZoom => {
        const zoomFactors =
          direction === ZoomDirection.In ? ZoomInFactors : ZoomOutFactors

        // So the values that we get from getZoomFactor are floating point
        // precision numbers from chromium that don't always round nicely so
        // we'll have to do a little trick to figure out which of our supported
        // zoom factors the value is referring to.
        const currentZoom = findClosestValue(zoomFactors, rawZoom)

        const nextZoomLevel = zoomFactors.find(
          f =>
            direction === ZoomDirection.In ? f > currentZoom : f < currentZoom
        )

        // If we couldn't find a zoom level (likely due to manual manipulation
        // of the zoom factor in devtools) we'll just snap to the closest valid
        // factor we've got.
        const newZoom =
          nextZoomLevel === undefined ? currentZoom : nextZoomLevel

        webContents.setZoomFactor(newZoom)
        webContents.send('zoom-factor-changed', newZoom)
      })
    }
  }
}<|MERGE_RESOLUTION|>--- conflicted
+++ resolved
@@ -177,16 +177,6 @@
           }
         },
       },
-<<<<<<< HEAD
-=======
-      {
-        label: __DARWIN__ ? 'Debug Shared Process' : '&Debug shared process',
-        click(item: any, focusedWindow: Electron.BrowserWindow) {
-          sharedProcess.show()
-        },
-        visible: __RELEASE_CHANNEL__ !== 'production',
-      },
->>>>>>> 3eff9642
     ],
   })
 
