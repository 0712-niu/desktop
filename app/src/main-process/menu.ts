import { shell, Menu, ipcMain } from 'electron'
import { SharedProcess } from '../shared-process/shared-process'

export type MenuEvent = 'push' | 'pull' | 'select-changes' | 'select-history' |
                        'add-local-repository' | 'create-branch' |
                        'show-branches' | 'remove-repository' | 'add-repository' |
                        'rename-branch' | 'delete-branch' | 'check-for-updates' |
                        'quit-and-install-update' | 'show-preferences' | 'choose-repository' |
<<<<<<< HEAD
                        'update-branch' | 'merge-branch'
=======
                        'open-working-directory'
>>>>>>> 293b2449

export type MenuIDs = 'rename-branch' | 'delete-branch' | 'check-for-updates' |
                      'checking-for-updates' | 'downloading-update' | 'quit-and-install-update' |
                      'preferences' | 'update-branch' | 'merge-branch'

export function buildDefaultMenu(sharedProcess: SharedProcess): Electron.Menu {
  const template: Electron.MenuItemOptions[] = [
    {
      label: 'File',
      submenu: [
        {
          label: 'Choose Repository…',
          accelerator: 'CmdOrCtrl+L',
          click (item: any, focusedWindow: Electron.BrowserWindow) {
            emitMenuEvent('choose-repository')
          },
        },
        {
          label: 'New Branch…',
          accelerator: 'CmdOrCtrl+Shift+N',
          click (item: any, focusedWindow: Electron.BrowserWindow) {
            emitMenuEvent('create-branch')
          },
        },
        {
          type: 'separator',
        },
        {
          label: 'Add Repository…',
          click (item: any, focusedWindow: Electron.BrowserWindow) {
            emitMenuEvent('add-repository')
          },
        },
        {
          label: 'Add Local Repository…',
          accelerator: 'CmdOrCtrl+O',
          click (item: any, focusedWindow: Electron.BrowserWindow) {
            emitMenuEvent('add-local-repository')
          },
        },
      ],
    },
    {
      label: 'Edit',
      submenu: [
        { role: 'undo' },
        { role: 'redo' },
        { type: 'separator' },
        { role: 'cut' },
        { role: 'copy' },
        { role: 'paste' },
        { role: 'selectall' },
      ],
    },
    {
      label: 'View',
      submenu: [
        {
          label: 'Changes',
          accelerator: 'CmdOrCtrl+1',
          click (item: any, focusedWindow: Electron.BrowserWindow) {
            emitMenuEvent('select-changes')
          },
        },
        {
          label: 'History',
          accelerator: 'CmdOrCtrl+2',
          click (item: any, focusedWindow: Electron.BrowserWindow) {
            emitMenuEvent('select-history')
          },
        },
        { type: 'separator' },
        {
          label: 'Reload',
          accelerator: 'CmdOrCtrl+R',
          click (item: any, focusedWindow: Electron.BrowserWindow) {
            if (focusedWindow) {
              focusedWindow.reload()
            }
          },
        },
        { role: 'togglefullscreen' },
        {
          label: 'Toggle Developer Tools',
          accelerator: (() => {
            return __DARWIN__ ? 'Alt+Command+I' : 'Ctrl+Shift+I'
          })(),
          click (item: any, focusedWindow: Electron.BrowserWindow) {
            if (focusedWindow) {
              focusedWindow.webContents.toggleDevTools()
            }
          },
        },
        {
          label: 'Debug shared process',
          click (item: any, focusedWindow: Electron.BrowserWindow) {
            sharedProcess.show()
          },
        },
      ],
    },
    {
      label: 'Repository',
      submenu: [
        {
          label: 'Show Branches',
          accelerator: 'CmdOrCtrl+B',
          click (item: any, focusedWindow: Electron.BrowserWindow) {
            emitMenuEvent('show-branches')
          },
        },
        { type: 'separator' },
        {
          label: 'Open Working Directory',
          accelerator: 'CmdOrCtrl+Shift+F',
          click (item: any, focusedWindow: Electron.BrowserWindow) {
            emitMenuEvent('open-working-directory')
          },
        },
        { type: 'separator' },
        {
          label: 'Push',
          accelerator: 'CmdOrCtrl+P',
          click (item: any, focusedWindow: Electron.BrowserWindow) {
            emitMenuEvent('push')
          },
        },
        {
          label: 'Pull',
          accelerator: 'CmdOrCtrl+Shift+P',
          click (item: any, focusedWindow: Electron.BrowserWindow) {
            emitMenuEvent('pull')
          },
        },
        {
          label: 'Remove',
          click (item: any, focusedWindow: Electron.BrowserWindow) {
            emitMenuEvent('remove-repository')
          },
        },
      ],
    },
    {
      label: 'Branch',
      submenu: [
        {
          label: 'Rename…',
          id: 'rename-branch',
          click (item: any, focusedWindow: Electron.BrowserWindow) {
            emitMenuEvent('rename-branch')
          },
        },
        {
          label: 'Delete…',
          id: 'delete-branch',
          click (item: any, focusedWindow: Electron.BrowserWindow) {
            emitMenuEvent('delete-branch')
          },
        },
        { type: 'separator' },
        {
          label: 'Update from default branch',
          id: 'update-branch',
          click (item: any, focusedWindow: Electron.BrowserWindow) {
            emitMenuEvent('update-branch')
          },
        },
        {
          label: 'Merge into current branch…',
          id: 'merge-branch',
          click (item: any, focusedWindow: Electron.BrowserWindow) {
            emitMenuEvent('merge-branch')
          },
        },
      ],
    },
    {
      role: 'window',
      submenu: [
        { role: 'minimize' },
        { role: 'close' },
      ],
    },
    {
      role: 'help',
      submenu: [
        {
          label: 'Contact GitHub Support…',
          click () {
            shell.openExternal('https://github.com/support')
          },
        },
      ],
    },
  ]

  if (__DARWIN__) {
    template.unshift({
      label: 'GitHub Desktop',
      submenu: [
        { role: 'about' },
        { type: 'separator' },
        {
          label: 'Check for Updates…',
          id: 'check-for-updates',
          visible: true,
          click (item: any, focusedWindow: Electron.BrowserWindow) {
            emitMenuEvent('check-for-updates')
          },
        },
        {
          label: 'Checking for updates…',
          id: 'checking-for-updates',
          visible: false,
          enabled: false,
        },
        {
          label: 'Downloading update…',
          id: 'downloading-update',
          visible: false,
          enabled: false,
        },
        {
          label: 'Quit and Install Update',
          id: 'quit-and-install-update',
          visible: false,
          click (item: any, focusedWindow: Electron.BrowserWindow) {
            emitMenuEvent('quit-and-install-update')
          },
        },
        { type: 'separator' },
        {
          label: 'Preferences…',
          id: 'preferences',
          accelerator: 'CommandOrControl+,',
          click (item: any, focusedWindow: Electron.BrowserWindow) {
            emitMenuEvent('show-preferences')
          },
        },
        { type: 'separator' },
        {
          role: 'services',
          submenu: [],
        },
        { type: 'separator' },
        { role: 'hide' },
        { role: 'hideothers' },
        { role: 'unhide' },
        { type: 'separator' },
        { role: 'quit' },
      ],
    })

    const windowMenu = template[3] as {submenu: Object[]}
    const windowSubmenu = windowMenu.submenu
    windowSubmenu.push(
      { type: 'separator' },
      { role: 'front' }
    )
  }

  ensureItemIds(template)

  return Menu.buildFromTemplate(template)
}

function getItemId(template: Electron.MenuItemOptions) {
  return template.id || template.label || template.role || 'unknown'
}

/**
 * Ensures that all menu items in the given template are assigned an id
 * by recursively traversing the template and mutating items in place.
 *
 * Items which already have an id are left alone, the other get a unique,
 * but consistent id based on their label or role and their position in
 * the menu hierarchy.
 *
 * Note that this does not do anything to prevent the case where items have
 * explicitly been given duplicate ids.
 */
export function ensureItemIds(template: ReadonlyArray<Electron.MenuItemOptions>, prefix = '@', seenIds = new Set<string>()) {
  for (const item of template) {
    let counter = 0
    let id = item.id

    // Automatically generate an id if one hasn't been explicitly provided
    if (!id) {
      // Ensure that multiple items with the same key gets suffixed with a number
      // i.e. @.separator, @.separator1 @.separator2 etc
      do {
        id = `${prefix}.${getItemId(item)}${counter++ || ''}`
      } while (seenIds.has(id))
    }

    item.id = id
    seenIds.add(id)

    if (item.submenu) {
      const subMenuTemplate = item.submenu as ReadonlyArray<Electron.MenuItemOptions>
      ensureItemIds(subMenuTemplate, item.id, seenIds)
    }
  }
}

function emitMenuEvent(name: MenuEvent) {
  ipcMain.emit('menu-event', { name })
}

/** Find the menu item with the given ID. */
export function findMenuItemByID(menu: Electron.Menu, id: string): Electron.MenuItem | null {
  const items = menu.items
  for (const item of items) {
    // The electron type definition doesn't include the `id` field :(
    if ((item as any).id === id) {
      return item
    }

    // We're assuming we're working with an already created menu.
    const submenu = item.submenu as Electron.Menu
    if (submenu) {
      const found = findMenuItemByID(submenu, id)
      if (found) { return found }
    }
  }

  return null
}<|MERGE_RESOLUTION|>--- conflicted
+++ resolved
@@ -6,11 +6,7 @@
                         'show-branches' | 'remove-repository' | 'add-repository' |
                         'rename-branch' | 'delete-branch' | 'check-for-updates' |
                         'quit-and-install-update' | 'show-preferences' | 'choose-repository' |
-<<<<<<< HEAD
-                        'update-branch' | 'merge-branch'
-=======
-                        'open-working-directory'
->>>>>>> 293b2449
+                        'open-working-directory' | 'update-branch' | 'merge-branch'
 
 export type MenuIDs = 'rename-branch' | 'delete-branch' | 'check-for-updates' |
                       'checking-for-updates' | 'downloading-update' | 'quit-and-install-update' |
