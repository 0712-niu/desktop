import * as React from 'react'

import { AppFileStatus, mapStatus, iconForStatus } from '../../models/status'
import { PathLabel } from '../lib/path-label'
import { Octicon } from '../octicons'
import { Checkbox, CheckboxValue } from '../lib/checkbox'

interface IChangedFileProps {
  readonly path: string
  readonly status: AppFileStatus
  readonly oldPath?: string
  readonly include: boolean | null
  readonly availableWidth: number
  readonly onIncludeChanged: (path: string, include: boolean) => void
<<<<<<< HEAD
  readonly onContextMenu: (
    target: string,
    status: AppFileStatus,
    event: React.MouseEvent<any>
  ) => void

  readonly availableWidth: number
=======

  /** Callback called when user right-clicks on an item */
  readonly onContextMenu: (
    path: string,
    status: AppFileStatus,
    event: React.MouseEvent<any>
  ) => void
>>>>>>> 0ddcaa11
}

/** a changed file in the working directory for a given repository */
export class ChangedFile extends React.Component<IChangedFileProps, {}> {
  private handleCheckboxChange = (event: React.FormEvent<HTMLInputElement>) => {
    const include = event.currentTarget.checked
    this.props.onIncludeChanged(this.props.path, include)
  }

  private onContextMenu = (event: React.MouseEvent<any>) => {
    if (this.props.onContextMenu) {
      this.props.onContextMenu(this.props.path, this.props.status, event)
    }
  }

  private get checkboxValue(): CheckboxValue {
    if (this.props.include === true) {
      return CheckboxValue.On
    } else if (this.props.include === false) {
      return CheckboxValue.Off
    } else {
      return CheckboxValue.Mixed
    }
  }

  public render() {
    const status = this.props.status
    const fileStatus = mapStatus(status)

    const listItemPadding = 10 * 2
    const checkboxWidth = 20
    const statusWidth = 16
    const filePadding = 5

    const availablePathWidth =
      this.props.availableWidth -
      listItemPadding -
      checkboxWidth -
      filePadding -
      statusWidth

    return (
      <div className="file" onContextMenu={this.onContextMenu}>
        <Checkbox
          // The checkbox doesn't need to be tab reachable since we emulate
          // checkbox behavior on the list item itself, ie hitting space bar
          // while focused on a row will toggle selection.
          tabIndex={-1}
          value={this.checkboxValue}
          onChange={this.handleCheckboxChange}
        />

        <PathLabel
          path={this.props.path}
          oldPath={this.props.oldPath}
          status={this.props.status}
          availableWidth={availablePathWidth}
        />

        <Octicon
          symbol={iconForStatus(status)}
          className={'status status-' + fileStatus.toLowerCase()}
          title={fileStatus}
        />
      </div>
    )
  }
<<<<<<< HEAD
=======

  private onContextMenu = (event: React.MouseEvent<HTMLDivElement>) => {
    this.props.onContextMenu(this.props.path, this.props.status, event)
  }
>>>>>>> 0ddcaa11
}<|MERGE_RESOLUTION|>--- conflicted
+++ resolved
@@ -12,15 +12,6 @@
   readonly include: boolean | null
   readonly availableWidth: number
   readonly onIncludeChanged: (path: string, include: boolean) => void
-<<<<<<< HEAD
-  readonly onContextMenu: (
-    target: string,
-    status: AppFileStatus,
-    event: React.MouseEvent<any>
-  ) => void
-
-  readonly availableWidth: number
-=======
 
   /** Callback called when user right-clicks on an item */
   readonly onContextMenu: (
@@ -28,7 +19,6 @@
     status: AppFileStatus,
     event: React.MouseEvent<any>
   ) => void
->>>>>>> 0ddcaa11
 }
 
 /** a changed file in the working directory for a given repository */
@@ -96,11 +86,4 @@
       </div>
     )
   }
-<<<<<<< HEAD
-=======
-
-  private onContextMenu = (event: React.MouseEvent<HTMLDivElement>) => {
-    this.props.onContextMenu(this.props.path, this.props.status, event)
-  }
->>>>>>> 0ddcaa11
 }