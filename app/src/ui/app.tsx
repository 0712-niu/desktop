import * as React from 'react'
import { ipcRenderer, remote } from 'electron'
import { CSSTransitionGroup } from 'react-transition-group'

import {
  IAppState,
  RepositorySectionTab,
  FoldoutType,
  SelectionType,
  HistoryTabMode,
  SuccessfulMergeBannerState,
} from '../lib/app-state'
import { Dispatcher } from '../lib/dispatcher'
import { AppStore, GitHubUserStore, IssuesStore } from '../lib/stores'
import { assertNever } from '../lib/fatal-error'
import { shell } from '../lib/app-shell'
import { updateStore, UpdateStatus } from './lib/update-store'
import { RetryAction } from '../models/retry-actions'
import { shouldRenderApplicationMenu } from './lib/features'
import { matchExistingRepository } from '../lib/repository-matching'
import { getDotComAPIEndpoint } from '../lib/api'
import { ILaunchStats } from '../lib/stats'
import { getVersion, getName } from './lib/app-proxy'
import { getOS } from '../lib/get-os'
import { validatedRepositoryPath } from '../lib/stores/helpers/validated-repository-path'

import { MenuEvent } from '../main-process/menu'

import { Repository } from '../models/repository'
import { Branch } from '../models/branch'
import { PreferencesTab } from '../models/preferences'
import { findItemByAccessKey, itemIsSelectable } from '../models/app-menu'
import { Account } from '../models/account'
import { TipState } from '../models/tip'
import { CloneRepositoryTab } from '../models/clone-repository-tab'
import { CloningRepository } from '../models/cloning-repository'

import { TitleBar, ZoomInfo, FullScreenInfo } from './window'

import { RepositoriesList } from './repositories-list'
import { RepositoryView } from './repository'
import { RenameBranch } from './rename-branch'
import { DeleteBranch } from './delete-branch'
import { CloningRepositoryView } from './cloning-repository'
import {
  Toolbar,
  ToolbarDropdown,
  DropdownState,
  PushPullButton,
  BranchDropdown,
  RevertProgress,
} from './toolbar'
import { OcticonSymbol, iconForRepository } from './octicons'
import {
  showCertificateTrustDialog,
  registerContextualMenuActionDispatcher,
  sendReady,
} from './main-process-proxy'
import { DiscardChanges } from './discard-changes'
import { Welcome } from './welcome'
import { AppMenuBar } from './app-menu'
import { UpdateAvailable } from './updates'
import { Preferences } from './preferences'
import { Merge } from './merge-branch'
import { RepositorySettings } from './repository-settings'
import { AppError } from './app-error'
import { MissingRepository } from './missing-repository'
import { AddExistingRepository, CreateRepository } from './add-repository'
import { CloneRepository } from './clone-repository'
import { CreateBranch } from './create-branch'
import { SignIn } from './sign-in'
import { InstallGit } from './install-git'
import { EditorError } from './editor'
import { About } from './about'
import { Publish } from './publish-repository'
import { Acknowledgements } from './acknowledgements'
import { UntrustedCertificate } from './untrusted-certificate'
import { BlankSlateView } from './blank-slate'
import { ConfirmRemoveRepository } from './remove-repository'
import { TermsAndConditions } from './terms-and-conditions'
import { PushBranchCommits } from './branches'
import { CLIInstalled } from './cli-installed'
import { GenericGitAuthentication } from './generic-git-auth'
import { ShellError } from './shell'
import { InitializeLFS, AttributeMismatch } from './lfs'
import { UpstreamAlreadyExists } from './upstream-already-exists'
import { ReleaseNotes } from './release-notes'
import { DeletePullRequest } from './delete-branch/delete-pull-request-dialog'
import { MergeConflictsDialog, MergeConflictsWarning } from './merge-conflicts'
import { AppTheme } from './app-theme'
import { ApplicationTheme } from './lib/application-theme'
import { RepositoryStateCache } from '../lib/stores/repository-state-cache'
import { AbortMergeWarning } from './abort-merge'
import { enableMergeConflictsDialog } from '../lib/feature-flag'
import { AppFileStatus } from '../models/status'
import { PopupType, Popup } from '../models/popup'
<<<<<<< HEAD
import { OversizedFiles } from './changes/oversized-files-warning'
=======
import { SuccessfulMerge } from './banners'
>>>>>>> 6cfa7674

const MinuteInMilliseconds = 1000 * 60

/** The interval at which we should check for updates. */
const UpdateCheckInterval = 1000 * 60 * 60 * 4

const SendStatsInterval = 1000 * 60 * 60 * 4

const InitialRepositoryIndicatorTimeout = 2 * MinuteInMilliseconds
const UpdateRepositoryIndicatorInterval = 15 * MinuteInMilliseconds

interface IAppProps {
  readonly dispatcher: Dispatcher
  readonly repositoryStateManager: RepositoryStateCache
  readonly appStore: AppStore
  readonly issuesStore: IssuesStore
  readonly gitHubUserStore: GitHubUserStore
  readonly startTime: number
}

export const dialogTransitionEnterTimeout = 250
export const dialogTransitionLeaveTimeout = 100

/**
 * The time to delay (in ms) from when we've loaded the initial state to showing
 * the window. This is try to give Chromium enough time to flush our latest DOM
 * changes. See https://github.com/desktop/desktop/issues/1398.
 */
const ReadyDelay = 100

export class App extends React.Component<IAppProps, IAppState> {
  private loading = true

  /**
   * Used on non-macOS platforms to support the Alt key behavior for
   * the custom application menu. See the event handlers for window
   * keyup and keydown.
   */
  private lastKeyPressed: string | null = null

  private updateIntervalHandle?: number

  /**
   * Gets a value indicating whether or not we're currently showing a
   * modal dialog such as the preferences, or an error dialog.
   */
  private get isShowingModal() {
    return this.state.currentPopup !== null || this.state.errors.length > 0
  }

  public constructor(props: IAppProps) {
    super(props)

    registerContextualMenuActionDispatcher()

    props.dispatcher.loadInitialState().then(() => {
      this.loading = false
      this.forceUpdate()

      requestIdleCallback(
        () => {
          const now = performance.now()
          sendReady(now - props.startTime)

          requestIdleCallback(() => {
            this.performDeferredLaunchActions()
          })
        },
        { timeout: ReadyDelay }
      )

      const initialTimeout = window.setTimeout(async () => {
        window.clearTimeout(initialTimeout)

        await this.props.appStore.refreshAllIndicators()

        this.updateIntervalHandle = window.setInterval(() => {
          this.props.appStore.refreshAllIndicators()
        }, UpdateRepositoryIndicatorInterval)
      }, InitialRepositoryIndicatorTimeout)
    })

    this.state = props.appStore.getState()
    props.appStore.onDidUpdate(state => {
      this.setState(state)
    })

    props.appStore.onDidError(error => {
      props.dispatcher.postError(error)
    })

    ipcRenderer.on(
      'menu-event',
      (event: Electron.IpcMessageEvent, { name }: { name: MenuEvent }) => {
        this.onMenuEvent(name)
      }
    )

    updateStore.onDidChange(state => {
      const status = state.status

      if (
        !(
          __RELEASE_CHANNEL__ === 'development' ||
          __RELEASE_CHANNEL__ === 'test'
        ) &&
        status === UpdateStatus.UpdateReady
      ) {
        this.props.dispatcher.setUpdateBannerVisibility(true)
      }
    })

    updateStore.onError(error => {
      log.error(`Error checking for updates`, error)

      this.props.dispatcher.postError(error)
    })

    ipcRenderer.on(
      'launch-timing-stats',
      (event: Electron.IpcMessageEvent, { stats }: { stats: ILaunchStats }) => {
        console.info(`App ready time: ${stats.mainReadyTime}ms`)
        console.info(`Load time: ${stats.loadTime}ms`)
        console.info(`Renderer ready time: ${stats.rendererReadyTime}ms`)

        this.props.dispatcher.recordLaunchStats(stats)
      }
    )

    ipcRenderer.on(
      'certificate-error',
      (
        event: Electron.IpcMessageEvent,
        {
          certificate,
          error,
          url,
        }: { certificate: Electron.Certificate; error: string; url: string }
      ) => {
        this.props.dispatcher.showPopup({
          type: PopupType.UntrustedCertificate,
          certificate,
          url,
        })
      }
    )
  }

  public componentWillUnmount() {
    window.clearInterval(this.updateIntervalHandle)
  }

  private performDeferredLaunchActions() {
    // Loading emoji is super important but maybe less important that loading
    // the app. So defer it until we have some breathing space.
    this.props.appStore.loadEmoji()

    this.props.dispatcher.reportStats()
    setInterval(() => this.props.dispatcher.reportStats(), SendStatsInterval)

    this.props.dispatcher.installGlobalLFSFilters(false)

    setInterval(() => this.checkForUpdates(true), UpdateCheckInterval)
    this.checkForUpdates(true)

    log.info(`launching: ${getVersion()} (${getOS()})`)
    log.info(`execPath: '${process.execPath}'`)
  }

  private onMenuEvent(name: MenuEvent): any {
    // Don't react to menu events when an error dialog is shown.
    if (this.state.errors.length) {
      return
    }

    switch (name) {
      case 'push':
        return this.push()
      case 'pull':
        return this.pull()
      case 'show-changes':
        return this.showChanges()
      case 'show-history':
        return this.showHistory()
      case 'choose-repository':
        return this.chooseRepository()
      case 'add-local-repository':
        return this.showAddLocalRepo()
      case 'create-branch':
        return this.showCreateBranch()
      case 'show-branches':
        return this.showBranches()
      case 'remove-repository':
        return this.removeRepository(this.getRepository())
      case 'create-repository':
        return this.showCreateRepository()
      case 'rename-branch':
        return this.renameBranch()
      case 'delete-branch':
        return this.deleteBranch()
      case 'show-preferences':
        return this.props.dispatcher.showPopup({ type: PopupType.Preferences })
      case 'open-working-directory':
        return this.openCurrentRepositoryWorkingDirectory()
      case 'update-branch': {
        this.props.dispatcher.recordMenuInitiatedUpdate()
        return this.updateBranch()
      }
      case 'compare-to-branch': {
        return this.showHistory(true)
      }
      case 'merge-branch': {
        this.props.dispatcher.recordMenuInitiatedMerge()
        return this.mergeBranch()
      }
      case 'show-repository-settings':
        return this.showRepositorySettings()
      case 'view-repository-on-github':
        return this.viewRepositoryOnGitHub()
      case 'compare-on-github':
        return this.compareBranchOnDotcom()
      case 'open-in-shell':
        return this.openCurrentRepositoryInShell()
      case 'clone-repository':
        return this.showCloneRepo()
      case 'show-about':
        return this.showAbout()
      case 'boomtown':
        return this.boomtown()
      case 'open-pull-request': {
        return this.openPullRequest()
      }
      case 'install-cli':
        return this.props.dispatcher.installCLI()
      case 'open-external-editor':
        return this.openCurrentRepositoryInExternalEditor()
      case 'select-all':
        return this.selectAll()
    }

    return assertNever(name, `Unknown menu event name: ${name}`)
  }

  /**
   * Handler for the 'select-all' menu event, dispatches
   * a custom DOM event originating from the element which
   * currently has keyboard focus. Components have a chance
   * to intercept this event and implement their own 'select
   * all' logic.
   */
  private selectAll() {
    const event = new CustomEvent('select-all', {
      bubbles: true,
      cancelable: true,
    })

    if (
      document.activeElement != null &&
      document.activeElement.dispatchEvent(event)
    ) {
      remote.getCurrentWebContents().selectAll()
    }
  }

  private boomtown() {
    setImmediate(() => {
      throw new Error('Boomtown!')
    })
  }

  private checkForUpdates(inBackground: boolean) {
    if (__LINUX__) {
      return
    }

    if (
      __RELEASE_CHANNEL__ === 'development' ||
      __RELEASE_CHANNEL__ === 'test'
    ) {
      return
    }

    updateStore.checkForUpdates(inBackground)
  }

  private getDotComAccount(): Account | null {
    const state = this.props.appStore.getState()
    const accounts = state.accounts
    const dotComAccount = accounts.find(
      a => a.endpoint === getDotComAPIEndpoint()
    )
    return dotComAccount || null
  }

  private getEnterpriseAccount(): Account | null {
    const state = this.props.appStore.getState()
    const accounts = state.accounts
    const enterpriseAccount = accounts.find(
      a => a.endpoint !== getDotComAPIEndpoint()
    )
    return enterpriseAccount || null
  }

  private updateBranch() {
    const { selectedState } = this.state
    if (
      selectedState == null ||
      selectedState.type !== SelectionType.Repository
    ) {
      return
    }

    const { state } = selectedState
    const defaultBranch = state.branchesState.defaultBranch
    if (!defaultBranch) {
      return
    }

    const { mergeStatus } = state.compareState
    this.props.dispatcher.mergeBranch(
      selectedState.repository,
      defaultBranch.name,
      mergeStatus
    )
  }

  private mergeBranch() {
    const state = this.state.selectedState
    if (state == null || state.type !== SelectionType.Repository) {
      return
    }

    this.props.dispatcher.showPopup({
      type: PopupType.MergeBranch,
      repository: state.repository,
    })
  }

  private compareBranchOnDotcom() {
    const htmlURL = this.getCurrentRepositoryGitHubURL()
    if (!htmlURL) {
      return
    }

    const state = this.state.selectedState
    if (state == null || state.type !== SelectionType.Repository) {
      return
    }

    const branchTip = state.state.branchesState.tip
    if (
      branchTip.kind !== TipState.Valid ||
      !branchTip.branch.upstreamWithoutRemote
    ) {
      return
    }

    const compareURL = `${htmlURL}/compare/${
      branchTip.branch.upstreamWithoutRemote
    }`
    this.props.dispatcher.openInBrowser(compareURL)
  }

  private openCurrentRepositoryWorkingDirectory() {
    const state = this.state.selectedState
    if (state == null || state.type !== SelectionType.Repository) {
      return
    }

    this.showRepository(state.repository)
  }

  private renameBranch() {
    const state = this.state.selectedState
    if (state == null || state.type !== SelectionType.Repository) {
      return
    }

    const tip = state.state.branchesState.tip
    if (tip.kind === TipState.Valid) {
      this.props.dispatcher.showPopup({
        type: PopupType.RenameBranch,
        repository: state.repository,
        branch: tip.branch,
      })
    }
  }

  private deleteBranch() {
    const state = this.state.selectedState
    if (state === null || state.type !== SelectionType.Repository) {
      return
    }

    const tip = state.state.branchesState.tip

    if (tip.kind === TipState.Valid) {
      const currentPullRequest = state.state.branchesState.currentPullRequest
      if (currentPullRequest !== null) {
        this.props.dispatcher.showPopup({
          type: PopupType.DeletePullRequest,
          repository: state.repository,
          branch: tip.branch,
          pullRequest: currentPullRequest,
        })
      } else {
        const existsOnRemote = state.state.aheadBehind !== null

        this.props.dispatcher.showPopup({
          type: PopupType.DeleteBranch,
          repository: state.repository,
          branch: tip.branch,
          existsOnRemote: existsOnRemote,
        })
      }
    }
  }

  private showAddLocalRepo = () => {
    return this.props.dispatcher.showPopup({ type: PopupType.AddRepository })
  }

  private showCreateRepository = () => {
    this.props.dispatcher.showPopup({
      type: PopupType.CreateRepository,
    })
  }

  private showCloneRepo = () => {
    return this.props.dispatcher.showPopup({
      type: PopupType.CloneRepository,
      initialURL: null,
    })
  }

  private showAbout() {
    this.props.dispatcher.showPopup({ type: PopupType.About })
  }

  private async showHistory(showBranchList: boolean = false) {
    const state = this.state.selectedState
    if (state == null || state.type !== SelectionType.Repository) {
      return
    }

    await this.props.dispatcher.closeCurrentFoldout()

    await this.props.dispatcher.initializeCompare(state.repository, {
      kind: HistoryTabMode.History,
    })

    await this.props.dispatcher.changeRepositorySection(
      state.repository,
      RepositorySectionTab.History
    )

    await this.props.dispatcher.updateCompareForm(state.repository, {
      filterText: '',
      showBranchList,
    })
  }

  private showChanges() {
    const state = this.state.selectedState
    if (state == null || state.type !== SelectionType.Repository) {
      return
    }

    this.props.dispatcher.closeCurrentFoldout()
    this.props.dispatcher.changeRepositorySection(
      state.repository,
      RepositorySectionTab.Changes
    )
  }

  private chooseRepository() {
    if (
      this.state.currentFoldout &&
      this.state.currentFoldout.type === FoldoutType.Repository
    ) {
      return this.props.dispatcher.closeFoldout(FoldoutType.Repository)
    }

    return this.props.dispatcher.showFoldout({
      type: FoldoutType.Repository,
    })
  }

  private showBranches() {
    const state = this.state.selectedState
    if (state == null || state.type !== SelectionType.Repository) {
      return
    }

    if (
      this.state.currentFoldout &&
      this.state.currentFoldout.type === FoldoutType.Branch
    ) {
      return this.props.dispatcher.closeFoldout(FoldoutType.Branch)
    }

    return this.props.dispatcher.showFoldout({ type: FoldoutType.Branch })
  }

  private push() {
    const state = this.state.selectedState
    if (state == null || state.type !== SelectionType.Repository) {
      return
    }

    this.props.dispatcher.push(state.repository)
  }

  private async pull() {
    const state = this.state.selectedState
    if (state == null || state.type !== SelectionType.Repository) {
      return
    }

    this.props.dispatcher.pull(state.repository)
  }

  public componentDidMount() {
    document.ondragover = e => {
      if (e.dataTransfer != null) {
        if (this.isShowingModal) {
          e.dataTransfer.dropEffect = 'none'
        } else {
          e.dataTransfer.dropEffect = 'copy'
        }
      }

      e.preventDefault()
    }

    document.ondrop = e => {
      e.preventDefault()
    }

    document.body.ondrop = e => {
      if (this.isShowingModal) {
        return
      }
      if (e.dataTransfer != null) {
        const files = e.dataTransfer.files
        this.handleDragAndDrop(files)
      }
      e.preventDefault()
    }

    if (shouldRenderApplicationMenu()) {
      window.addEventListener('keydown', this.onWindowKeyDown)
      window.addEventListener('keyup', this.onWindowKeyUp)
    }
  }

  /**
   * On Windows pressing the Alt key and holding it down should
   * highlight the application menu.
   *
   * This method in conjunction with the onWindowKeyUp sets the
   * appMenuToolbarHighlight state when the Alt key (and only the
   * Alt key) is pressed.
   */
  private onWindowKeyDown = (event: KeyboardEvent) => {
    if (event.defaultPrevented) {
      return
    }

    if (this.isShowingModal) {
      return
    }

    if (shouldRenderApplicationMenu()) {
      if (event.key === 'Alt') {
        // Immediately close the menu if open and the user hits Alt. This is
        // a Windows convention.
        if (
          this.state.currentFoldout &&
          this.state.currentFoldout.type === FoldoutType.AppMenu
        ) {
          // Only close it the menu when the key is pressed if there's an open
          // menu. If there isn't we should close it when the key is released
          // instead and that's taken care of in the onWindowKeyUp function.
          if (this.state.appMenuState.length > 1) {
            this.props.dispatcher.setAppMenuState(menu => menu.withReset())
            this.props.dispatcher.closeFoldout(FoldoutType.AppMenu)
          }
        }

        this.props.dispatcher.setAccessKeyHighlightState(true)
      } else if (event.altKey && !event.ctrlKey && !event.metaKey) {
        if (this.state.appMenuState.length) {
          const candidates = this.state.appMenuState[0].items
          const menuItemForAccessKey = findItemByAccessKey(
            event.key,
            candidates
          )

          if (menuItemForAccessKey && itemIsSelectable(menuItemForAccessKey)) {
            if (menuItemForAccessKey.type === 'submenuItem') {
              this.props.dispatcher.setAppMenuState(menu =>
                menu
                  .withReset()
                  .withSelectedItem(menuItemForAccessKey)
                  .withOpenedMenu(menuItemForAccessKey, true)
              )

              this.props.dispatcher.showFoldout({
                type: FoldoutType.AppMenu,
                enableAccessKeyNavigation: true,
                openedWithAccessKey: true,
              })
            } else {
              this.props.dispatcher.executeMenuItem(menuItemForAccessKey)
            }

            event.preventDefault()
          }
        }
      } else if (!event.altKey) {
        this.props.dispatcher.setAccessKeyHighlightState(false)
      }
    }

    this.lastKeyPressed = event.key
  }

  /**
   * Open the application menu foldout when the Alt key is pressed.
   *
   * See onWindowKeyDown for more information.
   */
  private onWindowKeyUp = (event: KeyboardEvent) => {
    if (event.defaultPrevented) {
      return
    }

    if (shouldRenderApplicationMenu()) {
      if (event.key === 'Alt') {
        this.props.dispatcher.setAccessKeyHighlightState(false)

        if (this.lastKeyPressed === 'Alt') {
          if (
            this.state.currentFoldout &&
            this.state.currentFoldout.type === FoldoutType.AppMenu
          ) {
            this.props.dispatcher.setAppMenuState(menu => menu.withReset())
            this.props.dispatcher.closeFoldout(FoldoutType.AppMenu)
          } else {
            this.props.dispatcher.showFoldout({
              type: FoldoutType.AppMenu,
              enableAccessKeyNavigation: true,
              openedWithAccessKey: false,
            })
          }
        }
      }
    }
  }

  private async handleDragAndDrop(fileList: FileList) {
    const paths: string[] = []
    for (let i = 0; i < fileList.length; i++) {
      const file = fileList[i]
      paths.push(file.path)
    }

    // If they're bulk adding repositories then just blindly try to add them.
    // But if they just dragged one, use the dialog so that they can initialize
    // it if needed.
    if (paths.length > 1) {
      const addedRepositories = await this.addRepositories(paths)
      if (addedRepositories.length) {
        this.props.dispatcher.recordAddExistingRepository()
      }
    } else {
      // user may accidentally provide a folder within the repository
      // this ensures we use the repository root, if it is actually a repository
      // otherwise we consider it an untracked repository
      const first = paths[0]
      const path = (await validatedRepositoryPath(first)) || first

      const existingRepository = matchExistingRepository(
        this.state.repositories,
        path
      )

      if (existingRepository) {
        await this.props.dispatcher.selectRepository(existingRepository)
      } else {
        await this.showPopup({
          type: PopupType.AddRepository,
          path,
        })
      }
    }
  }

  private removeRepository = (
    repository: Repository | CloningRepository | null
  ) => {
    if (!repository) {
      return
    }

    if (repository instanceof CloningRepository || repository.missing) {
      this.props.dispatcher.removeRepositories([repository], false)
      return
    }

    if (this.state.askForConfirmationOnRepositoryRemoval) {
      this.props.dispatcher.showPopup({
        type: PopupType.RemoveRepository,
        repository,
      })
    } else {
      this.props.dispatcher.removeRepositories([repository], false)
    }
  }

  private onConfirmRepoRemoval = (
    repository: Repository,
    deleteRepoFromDisk: boolean
  ) => {
    this.props.dispatcher.removeRepositories([repository], deleteRepoFromDisk)
  }

  private getRepository(): Repository | CloningRepository | null {
    const state = this.state.selectedState
    if (state == null) {
      return null
    }

    return state.repository
  }

  private async addRepositories(paths: ReadonlyArray<string>) {
    const repositories = await this.props.dispatcher.addRepositories(paths)
    if (repositories.length) {
      this.props.dispatcher.selectRepository(repositories[0])
    }

    return repositories
  }

  private showRepositorySettings() {
    const repository = this.getRepository()

    if (!repository || repository instanceof CloningRepository) {
      return
    }
    this.props.dispatcher.showPopup({
      type: PopupType.RepositorySettings,
      repository,
    })
  }

  private viewRepositoryOnGitHub() {
    const url = this.getCurrentRepositoryGitHubURL()

    if (url) {
      this.props.dispatcher.openInBrowser(url)
      return
    }
  }

  /** Returns the URL to the current repository if hosted on GitHub */
  private getCurrentRepositoryGitHubURL() {
    const repository = this.getRepository()

    if (
      !repository ||
      repository instanceof CloningRepository ||
      !repository.gitHubRepository
    ) {
      return null
    }

    return repository.gitHubRepository.htmlURL
  }

  private openCurrentRepositoryInShell() {
    const repository = this.getRepository()
    if (!repository) {
      return
    }

    this.openInShell(repository)
  }

  private openCurrentRepositoryInExternalEditor() {
    const repository = this.getRepository()
    if (!repository) {
      return
    }

    this.openInExternalEditor(repository)
  }

  /**
   * Conditionally renders a menu bar. The menu bar is currently only rendered
   * on Windows.
   */
  private renderAppMenuBar() {
    // We only render the app menu bar on Windows
    if (!__WIN32__) {
      return null
    }

    // Have we received an app menu from the main process yet?
    if (!this.state.appMenuState.length) {
      return null
    }

    // Don't render the menu bar during the welcome flow
    if (this.state.showWelcomeFlow) {
      return null
    }

    const currentFoldout = this.state.currentFoldout

    // AppMenuBar requires us to pass a strongly typed AppMenuFoldout state or
    // null if the AppMenu foldout is not currently active.
    const foldoutState =
      currentFoldout && currentFoldout.type === FoldoutType.AppMenu
        ? currentFoldout
        : null

    return (
      <AppMenuBar
        appMenu={this.state.appMenuState}
        dispatcher={this.props.dispatcher}
        highlightAppMenuAccessKeys={this.state.highlightAccessKeys}
        foldoutState={foldoutState}
        onLostFocus={this.onMenuBarLostFocus}
      />
    )
  }

  private onMenuBarLostFocus = () => {
    // Note: This event is emitted in an animation frame separate from
    // that of the AppStore. See onLostFocusWithin inside of the AppMenuBar
    // for more details. This means that it's possible that the current
    // app state in this component's state might be out of date so take
    // caution when considering app state in this method.
    this.props.dispatcher.closeFoldout(FoldoutType.AppMenu)
    this.props.dispatcher.setAppMenuState(menu => menu.withReset())
  }

  private renderTitlebar() {
    const inFullScreen = this.state.windowState === 'full-screen'

    const menuBarActive =
      this.state.currentFoldout &&
      this.state.currentFoldout.type === FoldoutType.AppMenu

    // When we're in full-screen mode on Windows we only need to render
    // the title bar when the menu bar is active. On other platforms we
    // never render the title bar while in full-screen mode.
    if (inFullScreen) {
      if (!__WIN32__ || !menuBarActive) {
        return null
      }
    }

    const showAppIcon = __WIN32__ && !this.state.showWelcomeFlow

    return (
      <TitleBar
        showAppIcon={showAppIcon}
        titleBarStyle={this.state.titleBarStyle}
        windowState={this.state.windowState}
        windowZoomFactor={this.state.windowZoomFactor}
      >
        {this.renderAppMenuBar()}
      </TitleBar>
    )
  }

  private onPopupDismissed = () => this.props.dispatcher.closePopup()

  private onSignInDialogDismissed = () => {
    this.props.dispatcher.resetSignInState()
    this.onPopupDismissed()
  }

  private onContinueWithUntrustedCertificate = (
    certificate: Electron.Certificate
  ) => {
    this.props.dispatcher.closePopup()
    showCertificateTrustDialog(
      certificate,
      'Could not securely connect to the server, because its certificate is not trusted. Attackers might be trying to steal your information.\n\nTo connect unsafely, which may put your data at risk, you can “Always trust” the certificate and try again.'
    )
  }

  private onUpdateAvailableDismissed = () =>
    this.props.dispatcher.setUpdateBannerVisibility(false)

  private onSuccessfulMergeDismissed = () =>
    this.props.dispatcher.setSuccessfulMergeBannerState(null)

  private currentPopupContent(): JSX.Element | null {
    // Hide any dialogs while we're displaying an error
    if (this.state.errors.length) {
      return null
    }

    const popup = this.state.currentPopup

    if (!popup) {
      return null
    }

    switch (popup.type) {
      case PopupType.RenameBranch:
        return (
          <RenameBranch
            key="rename-branch"
            dispatcher={this.props.dispatcher}
            repository={popup.repository}
            branch={popup.branch}
          />
        )
      case PopupType.DeleteBranch:
        return (
          <DeleteBranch
            key="delete-branch"
            dispatcher={this.props.dispatcher}
            repository={popup.repository}
            branch={popup.branch}
            existsOnRemote={popup.existsOnRemote}
            onDismissed={this.onPopupDismissed}
            onDeleted={this.onBranchDeleted}
          />
        )
      case PopupType.ConfirmDiscardChanges:
        const showSetting =
          popup.showDiscardChangesSetting === undefined
            ? true
            : popup.showDiscardChangesSetting
        const discardingAllChanges =
          popup.discardingAllChanges === undefined
            ? false
            : popup.discardingAllChanges

        return (
          <DiscardChanges
            key="discard-changes"
            repository={popup.repository}
            dispatcher={this.props.dispatcher}
            files={popup.files}
            confirmDiscardChanges={
              this.state.askForConfirmationOnDiscardChanges
            }
            showDiscardChangesSetting={showSetting}
            discardingAllChanges={discardingAllChanges}
            onDismissed={this.onPopupDismissed}
            onConfirmDiscardChangesChanged={this.onConfirmDiscardChangesChanged}
          />
        )
      case PopupType.Preferences:
        return (
          <Preferences
            key="preferences"
            initialSelectedTab={popup.initialSelectedTab}
            dispatcher={this.props.dispatcher}
            dotComAccount={this.getDotComAccount()}
            confirmRepositoryRemoval={
              this.state.askForConfirmationOnRepositoryRemoval
            }
            confirmDiscardChanges={
              this.state.askForConfirmationOnDiscardChanges
            }
            selectedExternalEditor={this.state.selectedExternalEditor}
            optOutOfUsageTracking={this.props.appStore.getStatsOptOut()}
            enterpriseAccount={this.getEnterpriseAccount()}
            onDismissed={this.onPopupDismissed}
            selectedShell={this.state.selectedShell}
            selectedTheme={this.state.selectedTheme}
          />
        )
      case PopupType.MergeBranch: {
        const { repository, branch } = popup
        const state = this.props.repositoryStateManager.get(repository)

        const tip = state.branchesState.tip

        // we should never get in this state since we disable the menu
        // item in a detatched HEAD state, this check is so TSC is happy
        if (tip.kind !== TipState.Valid) {
          return null
        }

        const currentBranch = tip.branch

        return (
          <Merge
            key="merge-branch"
            dispatcher={this.props.dispatcher}
            repository={repository}
            allBranches={state.branchesState.allBranches}
            defaultBranch={state.branchesState.defaultBranch}
            recentBranches={state.branchesState.recentBranches}
            currentBranch={currentBranch}
            initialBranch={branch}
            onDismissed={this.onPopupDismissed}
          />
        )
      }
      case PopupType.RepositorySettings: {
        const repository = popup.repository
        const state = this.props.repositoryStateManager.get(repository)

        return (
          <RepositorySettings
            key="repository-settings"
            remote={state.remote}
            dispatcher={this.props.dispatcher}
            repository={repository}
            onDismissed={this.onPopupDismissed}
          />
        )
      }
      case PopupType.SignIn:
        return (
          <SignIn
            key="sign-in"
            signInState={this.state.signInState}
            dispatcher={this.props.dispatcher}
            onDismissed={this.onSignInDialogDismissed}
          />
        )
      case PopupType.AddRepository:
        return (
          <AddExistingRepository
            key="add-existing-repository"
            onDismissed={this.onPopupDismissed}
            dispatcher={this.props.dispatcher}
            path={popup.path}
          />
        )
      case PopupType.CreateRepository:
        return (
          <CreateRepository
            key="create-repository"
            onDismissed={this.onPopupDismissed}
            dispatcher={this.props.dispatcher}
            initialPath={popup.path}
          />
        )
      case PopupType.CloneRepository:
        return (
          <CloneRepository
            key="clone-repository"
            dotComAccount={this.getDotComAccount()}
            enterpriseAccount={this.getEnterpriseAccount()}
            initialURL={popup.initialURL}
            onDismissed={this.onPopupDismissed}
            dispatcher={this.props.dispatcher}
            selectedTab={this.state.selectedCloneRepositoryTab}
            onTabSelected={this.onCloneRepositoriesTabSelected}
          />
        )
      case PopupType.CreateBranch: {
        const state = this.props.repositoryStateManager.get(popup.repository)
        const branchesState = state.branchesState
        const repository = popup.repository

        if (branchesState.tip.kind === TipState.Unknown) {
          this.props.dispatcher.closePopup()
          return null
        }

        return (
          <CreateBranch
            key="create-branch"
            tip={branchesState.tip}
            defaultBranch={branchesState.defaultBranch}
            allBranches={branchesState.allBranches}
            repository={repository}
            onDismissed={this.onPopupDismissed}
            dispatcher={this.props.dispatcher}
            initialName={popup.initialName || ''}
          />
        )
      }
      case PopupType.InstallGit:
        return (
          <InstallGit
            key="install-git"
            onDismissed={this.onPopupDismissed}
            onOpenShell={this.onOpenShellIgnoreWarning}
            path={popup.path}
          />
        )
      case PopupType.About:
        return (
          <About
            key="about"
            onDismissed={this.onPopupDismissed}
            applicationName={getName()}
            applicationVersion={getVersion()}
            onCheckForUpdates={this.onCheckForUpdates}
            onShowAcknowledgements={this.showAcknowledgements}
            onShowTermsAndConditions={this.showTermsAndConditions}
          />
        )
      case PopupType.PublishRepository:
        return (
          <Publish
            key="publish"
            dispatcher={this.props.dispatcher}
            repository={popup.repository}
            accounts={this.state.accounts}
            onDismissed={this.onPopupDismissed}
          />
        )
      case PopupType.UntrustedCertificate:
        return (
          <UntrustedCertificate
            key="untrusted-certificate"
            certificate={popup.certificate}
            url={popup.url}
            onDismissed={this.onPopupDismissed}
            onContinue={this.onContinueWithUntrustedCertificate}
          />
        )
      case PopupType.Acknowledgements:
        return (
          <Acknowledgements
            key="acknowledgements"
            onDismissed={this.onPopupDismissed}
            applicationVersion={getVersion()}
          />
        )
      case PopupType.RemoveRepository:
        return (
          <ConfirmRemoveRepository
            repository={popup.repository}
            onConfirmation={this.onConfirmRepoRemoval}
            onDismissed={this.onPopupDismissed}
          />
        )
      case PopupType.TermsAndConditions:
        return <TermsAndConditions onDismissed={this.onPopupDismissed} />
      case PopupType.PushBranchCommits:
        return (
          <PushBranchCommits
            dispatcher={this.props.dispatcher}
            repository={popup.repository}
            branch={popup.branch}
            unPushedCommits={popup.unPushedCommits}
            onConfirm={this.openCreatePullRequestInBrowser}
            onDismissed={this.onPopupDismissed}
          />
        )
      case PopupType.CLIInstalled:
        return <CLIInstalled onDismissed={this.onPopupDismissed} />
      case PopupType.GenericGitAuthentication:
        return (
          <GenericGitAuthentication
            hostname={popup.hostname}
            onDismiss={this.onPopupDismissed}
            onSave={this.onSaveCredentials}
            retryAction={popup.retryAction}
          />
        )
      case PopupType.ExternalEditorFailed:
        const openPreferences = popup.openPreferences
        const suggestAtom = popup.suggestAtom

        return (
          <EditorError
            key="editor-error"
            message={popup.message}
            onDismissed={this.onPopupDismissed}
            showPreferencesDialog={this.onShowAdvancedPreferences}
            viewPreferences={openPreferences}
            suggestAtom={suggestAtom}
          />
        )
      case PopupType.OpenShellFailed:
        return (
          <ShellError
            key="shell-error"
            message={popup.message}
            onDismissed={this.onPopupDismissed}
            showPreferencesDialog={this.onShowAdvancedPreferences}
          />
        )
      case PopupType.InitializeLFS:
        return (
          <InitializeLFS
            repositories={popup.repositories}
            onDismissed={this.onPopupDismissed}
            onInitialize={this.initializeLFS}
          />
        )
      case PopupType.LFSAttributeMismatch:
        return (
          <AttributeMismatch
            onDismissed={this.onPopupDismissed}
            onUpdateExistingFilters={this.updateExistingLFSFilters}
          />
        )
      case PopupType.UpstreamAlreadyExists:
        return (
          <UpstreamAlreadyExists
            repository={popup.repository}
            existingRemote={popup.existingRemote}
            onDismissed={this.onPopupDismissed}
            onUpdate={this.onUpdateExistingUpstreamRemote}
            onIgnore={this.onIgnoreExistingUpstreamRemote}
          />
        )
      case PopupType.ReleaseNotes:
        return (
          <ReleaseNotes
            emoji={this.state.emoji}
            newRelease={popup.newRelease}
            onDismissed={this.onPopupDismissed}
          />
        )
      case PopupType.DeletePullRequest:
        return (
          <DeletePullRequest
            dispatcher={this.props.dispatcher}
            repository={popup.repository}
            branch={popup.branch}
            onDismissed={this.onPopupDismissed}
            pullRequest={popup.pullRequest}
          />
        )
      case PopupType.MergeConflicts:
<<<<<<< HEAD
        return (
          <MergeConflictsWarning
            dispatcher={this.props.dispatcher}
            repository={popup.repository}
            onDismissed={this.onPopupDismissed}
          />
        )
      case PopupType.OversizedFiles:
        return (
          <OversizedFiles
            oversizedFiles={popup.oversizedFiles}
            onDismissed={this.onPopupDismissed}
            dispatcher={this.props.dispatcher}
            commitSummary={popup.commitSummary}
            commitDescription={popup.commitDescription}
            repository={popup.repository}
            trailers={popup.trailers}
          />
        )
=======
        if (enableMergeConflictsDialog()) {
          const { selectedState } = this.state
          if (
            selectedState === null ||
            selectedState.type !== SelectionType.Repository
          ) {
            return null
          }
          const workingDirectoryStatus =
            selectedState.state.changesState.workingDirectory
          // double check that this repository is actually in merge
          const isInConflictedMerge = workingDirectoryStatus.files.some(
            file =>
              file.status === AppFileStatus.Conflicted ||
              file.status === AppFileStatus.Resolved
          )
          if (!isInConflictedMerge) {
            return null
          }

          return (
            <MergeConflictsDialog
              dispatcher={this.props.dispatcher}
              repository={popup.repository}
              status={workingDirectoryStatus}
              onDismissed={this.onPopupDismissed}
              openFileInExternalEditor={this.openFileInExternalEditor}
              externalEditorName={this.state.selectedExternalEditor}
              openRepositoryInShell={this.openInShell}
              currentBranch={popup.currentBranch}
              theirBranch={popup.theirBranch}
            />
          )
        } else {
          return (
            <MergeConflictsWarning
              dispatcher={this.props.dispatcher}
              repository={popup.repository}
              onDismissed={this.onPopupDismissed}
            />
          )
        }
      case PopupType.AbortMerge:
        if (enableMergeConflictsDialog()) {
          const { selectedState } = this.state
          if (
            selectedState === null ||
            selectedState.type !== SelectionType.Repository
          ) {
            return null
          }
          const { workingDirectory } = selectedState.state.changesState
          // double check that this repository is actually in merge
          const isInConflictedMerge = workingDirectory.files.some(
            file =>
              file.status === AppFileStatus.Conflicted ||
              file.status === AppFileStatus.Resolved
          )
          if (!isInConflictedMerge) {
            return null
          }

          return (
            <AbortMergeWarning
              dispatcher={this.props.dispatcher}
              repository={popup.repository}
              onDismissed={this.onPopupDismissed}
              currentBranch={popup.currentBranch}
              theirBranch={popup.theirBranch}
            />
          )
        }
        return null
>>>>>>> 6cfa7674
      default:
        return assertNever(popup, `Unknown popup type: ${popup}`)
    }
  }

  private onUpdateExistingUpstreamRemote = (repository: Repository) => {
    this.props.dispatcher.updateExistingUpstreamRemote(repository)
  }

  private onIgnoreExistingUpstreamRemote = (repository: Repository) => {
    this.props.dispatcher.ignoreExistingUpstreamRemote(repository)
  }

  private updateExistingLFSFilters = () => {
    this.props.dispatcher.installGlobalLFSFilters(true)
    this.onPopupDismissed()
  }

  private initializeLFS = (repositories: ReadonlyArray<Repository>) => {
    this.props.dispatcher.installLFSHooks(repositories)
    this.onPopupDismissed()
  }

  private onCloneRepositoriesTabSelected = (tab: CloneRepositoryTab) => {
    this.props.dispatcher.changeCloneRepositoriesTab(tab)
  }

  private onShowAdvancedPreferences = () => {
    this.props.dispatcher.showPopup({
      type: PopupType.Preferences,
      initialSelectedTab: PreferencesTab.Advanced,
    })
  }

  private onOpenShellIgnoreWarning = (path: string) => {
    this.props.dispatcher.openShell(path, true)
    this.onPopupDismissed()
  }

  private onSaveCredentials = async (
    hostname: string,
    username: string,
    password: string,
    retryAction: RetryAction
  ) => {
    this.onPopupDismissed()

    await this.props.dispatcher.saveGenericGitCredentials(
      hostname,
      username,
      password
    )

    this.props.dispatcher.performRetry(retryAction)
  }

  private onCheckForUpdates = () => this.checkForUpdates(false)

  private showAcknowledgements = () => {
    this.props.dispatcher.showPopup({ type: PopupType.Acknowledgements })
  }

  private showTermsAndConditions = () => {
    this.props.dispatcher.showPopup({ type: PopupType.TermsAndConditions })
  }

  private renderPopup() {
    return (
      <CSSTransitionGroup
        transitionName="modal"
        component="div"
        transitionEnterTimeout={dialogTransitionEnterTimeout}
        transitionLeaveTimeout={dialogTransitionLeaveTimeout}
      >
        {this.currentPopupContent()}
      </CSSTransitionGroup>
    )
  }

  private renderZoomInfo() {
    return <ZoomInfo windowZoomFactor={this.state.windowZoomFactor} />
  }

  private renderFullScreenInfo() {
    return <FullScreenInfo windowState={this.state.windowState} />
  }

  private clearError = (error: Error) => this.props.dispatcher.clearError(error)

  private onConfirmDiscardChangesChanged = (value: boolean) => {
    this.props.dispatcher.setConfirmDiscardChangesSetting(value)
  }

  private renderAppError() {
    return (
      <AppError
        errors={this.state.errors}
        onClearError={this.clearError}
        onShowPopup={this.showPopup}
      />
    )
  }

  private showPopup = (popup: Popup) => {
    this.props.dispatcher.showPopup(popup)
  }

  private renderApp() {
    return (
      <div id="desktop-app-contents">
        {this.renderToolbar()}
        {this.renderBanner()}
        {this.renderRepository()}
        {this.renderPopup()}
        {this.renderAppError()}
      </div>
    )
  }

  private renderRepositoryList = (): JSX.Element => {
    const selectedRepository = this.state.selectedState
      ? this.state.selectedState.repository
      : null
    const externalEditorLabel = this.state.selectedExternalEditor
    const shellLabel = this.state.selectedShell
    const filterText = this.state.repositoryFilterText
    return (
      <RepositoriesList
        filterText={filterText}
        onFilterTextChanged={this.onRepositoryFilterTextChanged}
        selectedRepository={selectedRepository}
        onSelectionChanged={this.onSelectionChanged}
        repositories={this.state.repositories}
        localRepositoryStateLookup={this.state.localRepositoryStateLookup}
        askForConfirmationOnRemoveRepository={
          this.state.askForConfirmationOnRepositoryRemoval
        }
        onRemoveRepository={this.removeRepository}
        onOpenInShell={this.openInShell}
        onShowRepository={this.showRepository}
        onOpenInExternalEditor={this.openInExternalEditor}
        externalEditorLabel={externalEditorLabel}
        shellLabel={shellLabel}
        dispatcher={this.props.dispatcher}
      />
    )
  }

  private openInShell = (repository: Repository | CloningRepository) => {
    if (!(repository instanceof Repository)) {
      return
    }

    this.props.dispatcher.openShell(repository.path)
  }

  private openFileInExternalEditor = (fullPath: string) => {
    this.props.dispatcher.openInExternalEditor(fullPath)
  }

  private openInExternalEditor = (
    repository: Repository | CloningRepository
  ) => {
    if (!(repository instanceof Repository)) {
      return
    }

    this.props.dispatcher.openInExternalEditor(repository.path)
  }

  private showRepository = (repository: Repository | CloningRepository) => {
    if (!(repository instanceof Repository)) {
      return
    }

    shell.showItemInFolder(repository.path)
  }

  private onRepositoryDropdownStateChanged = (newState: DropdownState) => {
    if (newState === 'open') {
      this.props.dispatcher.showFoldout({ type: FoldoutType.Repository })
    } else {
      this.props.dispatcher.closeFoldout(FoldoutType.Repository)
    }
  }

  private renderRepositoryToolbarButton() {
    const selection = this.state.selectedState

    const repository = selection ? selection.repository : null

    let icon: OcticonSymbol
    let title: string
    if (repository) {
      icon = iconForRepository(repository)
      title = repository.name
    } else if (this.state.repositories.length > 0) {
      icon = OcticonSymbol.repo
      title = __DARWIN__ ? 'Select a Repository' : 'Select a repository'
    } else {
      icon = OcticonSymbol.repo
      title = __DARWIN__ ? 'No Repositories' : 'No repositories'
    }

    const isOpen =
      this.state.currentFoldout &&
      this.state.currentFoldout.type === FoldoutType.Repository

    const currentState: DropdownState = isOpen ? 'open' : 'closed'

    const tooltip = repository && !isOpen ? repository.path : undefined

    const foldoutStyle: React.CSSProperties = {
      position: 'absolute',
      marginLeft: 0,
      minWidth: this.state.sidebarWidth,
      height: '100%',
      top: 0,
    }

    return (
      <ToolbarDropdown
        icon={icon}
        title={title}
        description={__DARWIN__ ? 'Current Repository' : 'Current repository'}
        tooltip={tooltip}
        foldoutStyle={foldoutStyle}
        onDropdownStateChanged={this.onRepositoryDropdownStateChanged}
        dropdownContentRenderer={this.renderRepositoryList}
        dropdownState={currentState}
      />
    )
  }

  private renderPushPullToolbarButton() {
    const selection = this.state.selectedState
    if (!selection || selection.type !== SelectionType.Repository) {
      return null
    }

    const state = selection.state
    const revertProgress = state.revertProgress
    if (revertProgress) {
      return <RevertProgress progress={revertProgress} />
    }

    const remoteName = state.remote ? state.remote.name : null
    const progress = state.pushPullFetchProgress

    const tipState = state.branchesState.tip.kind

    return (
      <PushPullButton
        dispatcher={this.props.dispatcher}
        repository={selection.repository}
        aheadBehind={state.aheadBehind}
        remoteName={remoteName}
        lastFetched={state.lastFetched}
        networkActionInProgress={state.isPushPullFetchInProgress}
        progress={progress}
        tipState={tipState}
      />
    )
  }

  private showCreateBranch = () => {
    const selection = this.state.selectedState

    // NB: This should never happen but in the case someone
    // manages to delete the last repository while the drop down is
    // open we'll just bail here.
    if (!selection || selection.type !== SelectionType.Repository) {
      return
    }

    // We explicitly disable the menu item in this scenario so this
    // should never happen.
    if (selection.state.branchesState.tip.kind === TipState.Unknown) {
      return
    }

    const repository = selection.repository

    return this.props.dispatcher.showPopup({
      type: PopupType.CreateBranch,
      repository,
    })
  }

  private openPullRequest = () => {
    const state = this.state.selectedState

    if (state == null || state.type !== SelectionType.Repository) {
      return
    }

    const currentPullRequest = state.state.branchesState.currentPullRequest
    const dispatcher = this.props.dispatcher

    if (currentPullRequest == null) {
      dispatcher.createPullRequest(state.repository)
    } else {
      dispatcher.showPullRequest(state.repository)
    }
  }

  private openCreatePullRequestInBrowser = (
    repository: Repository,
    branch: Branch
  ) => {
    this.props.dispatcher.openCreatePullRequestInBrowser(repository, branch)
  }

  private onBranchDropdownStateChanged = (newState: DropdownState) => {
    if (newState === 'open') {
      this.props.dispatcher.showFoldout({ type: FoldoutType.Branch })
    } else {
      this.props.dispatcher.closeFoldout(FoldoutType.Branch)
    }
  }

  private renderBranchToolbarButton(): JSX.Element | null {
    const selection = this.state.selectedState

    if (selection == null || selection.type !== SelectionType.Repository) {
      return null
    }

    const currentFoldout = this.state.currentFoldout
    const isOpen =
      !!currentFoldout && currentFoldout.type === FoldoutType.Branch

    const repository = selection.repository
    const branchesState = selection.state.branchesState

    return (
      <BranchDropdown
        dispatcher={this.props.dispatcher}
        isOpen={isOpen}
        onDropDownStateChanged={this.onBranchDropdownStateChanged}
        repository={repository}
        repositoryState={selection.state}
        selectedTab={this.state.selectedBranchesTab}
        pullRequests={branchesState.openPullRequests}
        currentPullRequest={branchesState.currentPullRequest}
        isLoadingPullRequests={branchesState.isLoadingPullRequests}
      />
    )
  }

  // we currently only render one banner at a time
  private renderBanner(): JSX.Element | null {
    if (this.state.successfulMergeBannerState !== null) {
      return this.renderSuccessfulMergeBanner(
        this.state.successfulMergeBannerState
      )
    } else if (this.state.isUpdateAvailableBannerVisible) {
      return this.renderUpdateBanner()
    }
    return null
  }

  private renderUpdateBanner() {
    const releaseNotesUri = 'https://desktop.github.com/release-notes/'

    return (
      <UpdateAvailable
        dispatcher={this.props.dispatcher}
        newRelease={updateStore.state.newRelease}
        releaseNotesLink={releaseNotesUri}
        onDismissed={this.onUpdateAvailableDismissed}
      />
    )
  }

  private renderSuccessfulMergeBanner(
    successfulMergeBannerState: SuccessfulMergeBannerState
  ) {
    if (successfulMergeBannerState === null) {
      return null
    }
    return (
      <SuccessfulMerge
        currentBranch={successfulMergeBannerState.currentBranch}
        theirBranch={successfulMergeBannerState.theirBranch}
        onDismissed={this.onSuccessfulMergeDismissed}
      />
    )
  }

  private renderToolbar() {
    return (
      <Toolbar id="desktop-app-toolbar">
        <div
          className="sidebar-section"
          style={{ width: this.state.sidebarWidth }}
        >
          {this.renderRepositoryToolbarButton()}
        </div>
        {this.renderBranchToolbarButton()}
        {this.renderPushPullToolbarButton()}
      </Toolbar>
    )
  }

  private renderRepository() {
    const state = this.state
    if (state.repositories.length < 1) {
      return (
        <BlankSlateView
          onCreate={this.showCreateRepository}
          onClone={this.showCloneRepo}
          onAdd={this.showAddLocalRepo}
        />
      )
    }

    const selectedState = state.selectedState
    if (!selectedState) {
      return <NoRepositorySelected />
    }

    if (selectedState.type === SelectionType.Repository) {
      const externalEditorLabel = state.selectedExternalEditor

      return (
        <RepositoryView
          repository={selectedState.repository}
          state={selectedState.state}
          dispatcher={this.props.dispatcher}
          emoji={state.emoji}
          sidebarWidth={state.sidebarWidth}
          commitSummaryWidth={state.commitSummaryWidth}
          issuesStore={this.props.issuesStore}
          gitHubUserStore={this.props.gitHubUserStore}
          onViewCommitOnGitHub={this.onViewCommitOnGitHub}
          imageDiffType={state.imageDiffType}
          askForConfirmationOnDiscardChanges={
            state.askForConfirmationOnDiscardChanges
          }
          accounts={state.accounts}
          externalEditorLabel={externalEditorLabel}
          onOpenInExternalEditor={this.openFileInExternalEditor}
        />
      )
    } else if (selectedState.type === SelectionType.CloningRepository) {
      return (
        <CloningRepositoryView
          repository={selectedState.repository}
          progress={selectedState.progress}
        />
      )
    } else if (selectedState.type === SelectionType.MissingRepository) {
      return (
        <MissingRepository
          repository={selectedState.repository}
          dispatcher={this.props.dispatcher}
        />
      )
    } else {
      return assertNever(selectedState, `Unknown state: ${selectedState}`)
    }
  }

  private renderWelcomeFlow() {
    return (
      <Welcome
        dispatcher={this.props.dispatcher}
        appStore={this.props.appStore}
        signInState={this.state.signInState}
      />
    )
  }

  public render() {
    if (this.loading) {
      return null
    }

    const className = this.state.appIsFocused ? 'focused' : 'blurred'

    const currentTheme = this.state.showWelcomeFlow
      ? ApplicationTheme.Light
      : this.state.selectedTheme

    return (
      <div id="desktop-app-chrome" className={className}>
        <AppTheme theme={currentTheme} />
        {this.renderTitlebar()}
        {this.state.showWelcomeFlow
          ? this.renderWelcomeFlow()
          : this.renderApp()}
        {this.renderZoomInfo()}
        {this.renderFullScreenInfo()}
      </div>
    )
  }

  private onRepositoryFilterTextChanged = (text: string) => {
    this.props.dispatcher.setRepositoryFilterText(text)
  }

  private onSelectionChanged = (repository: Repository | CloningRepository) => {
    this.props.dispatcher.selectRepository(repository)
    this.props.dispatcher.closeFoldout(FoldoutType.Repository)
  }

  private onViewCommitOnGitHub = async (SHA: string) => {
    const repository = this.getRepository()

    if (
      !repository ||
      repository instanceof CloningRepository ||
      !repository.gitHubRepository
    ) {
      return
    }

    const baseURL = repository.gitHubRepository.htmlURL

    if (baseURL) {
      this.props.dispatcher.openInBrowser(`${baseURL}/commit/${SHA}`)
    }
  }

  private onBranchDeleted = (repository: Repository) => {
    // In the event a user is in the middle of a compare
    // we need to exit out of the compare state after the
    // branch has been deleted. Calling executeCompare allows
    // us to do just that.
    this.props.dispatcher.executeCompare(repository, {
      kind: HistoryTabMode.History,
    })
  }
}

function NoRepositorySelected() {
  return <div className="panel blankslate">No repository selected</div>
}<|MERGE_RESOLUTION|>--- conflicted
+++ resolved
@@ -94,11 +94,8 @@
 import { enableMergeConflictsDialog } from '../lib/feature-flag'
 import { AppFileStatus } from '../models/status'
 import { PopupType, Popup } from '../models/popup'
-<<<<<<< HEAD
+import { SuccessfulMerge } from './banners'
 import { OversizedFiles } from './changes/oversized-files-warning'
-=======
-import { SuccessfulMerge } from './banners'
->>>>>>> 6cfa7674
 
 const MinuteInMilliseconds = 1000 * 60
 
@@ -1335,27 +1332,6 @@
           />
         )
       case PopupType.MergeConflicts:
-<<<<<<< HEAD
-        return (
-          <MergeConflictsWarning
-            dispatcher={this.props.dispatcher}
-            repository={popup.repository}
-            onDismissed={this.onPopupDismissed}
-          />
-        )
-      case PopupType.OversizedFiles:
-        return (
-          <OversizedFiles
-            oversizedFiles={popup.oversizedFiles}
-            onDismissed={this.onPopupDismissed}
-            dispatcher={this.props.dispatcher}
-            commitSummary={popup.commitSummary}
-            commitDescription={popup.commitDescription}
-            repository={popup.repository}
-            trailers={popup.trailers}
-          />
-        )
-=======
         if (enableMergeConflictsDialog()) {
           const { selectedState } = this.state
           if (
@@ -1429,7 +1405,18 @@
           )
         }
         return null
->>>>>>> 6cfa7674
+      case PopupType.OversizedFiles:
+        return (
+          <OversizedFiles
+            oversizedFiles={popup.oversizedFiles}
+            onDismissed={this.onPopupDismissed}
+            dispatcher={this.props.dispatcher}
+            commitSummary={popup.commitSummary}
+            commitDescription={popup.commitDescription}
+            repository={popup.repository}
+            trailers={popup.trailers}
+          />
+        )
       default:
         return assertNever(popup, `Unknown popup type: ${popup}`)
     }
