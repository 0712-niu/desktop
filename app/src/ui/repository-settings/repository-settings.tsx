import * as React from 'react'
import { TabBar } from '../tab-bar'
import { Remote } from './remote'
import { GitIgnore } from './git-ignore'
import { GitLFS } from './git-lfs'
import { assertNever } from '../../lib/fatal-error'
import { IRemote } from '../../models/remote'
import { Dispatcher } from '../../lib/dispatcher'
import { Repository } from '../../models/repository'
import { Button } from '../lib/button'
import { ButtonGroup } from '../lib/button-group'
import { Dialog, DialogFooter } from '../dialog'

interface IRepositorySettingsProps {
  readonly dispatcher: Dispatcher
  readonly repository: Repository
<<<<<<< HEAD
  readonly onDismissed: () => void
=======
  readonly remote: IRemote | null
  readonly gitIgnoreText: string | null
>>>>>>> 8801453b
}

enum RepositorySettingsTab {
  Remote = 0,
  IgnoredFiles,
  GitLFS,
}

interface IRepositorySettingsState {
  readonly selectedTab: RepositorySettingsTab
  readonly remote: IRemote | null
}

export class RepositorySettings extends React.Component<IRepositorySettingsProps, IRepositorySettingsState> {
  public constructor(props: IRepositorySettingsProps) {
    super(props)

    this.state = {
      selectedTab: RepositorySettingsTab.Remote,
      remote: props.remote,
    }
  }

  public render() {
    return (
      <Dialog
        id='repository-settings'
        title={__DARWIN__ ? 'Repository Settings' : 'Repository settings'}
        onDismissed={this.props.onDismissed}
        onSubmit={this.onSubmit}
      >
        <TabBar onTabClicked={this.onTabClicked} selectedIndex={this.state.selectedTab}>
          <span>Remote</span>
          <span>Ignored Files</span>
          <span>Git LFS</span>
        </TabBar>
        {this.renderActiveTab()}
        <DialogFooter>
          <ButtonGroup>
            <Button type='submit'>Save</Button>
            <Button onClick={this.props.onDismissed}>Cancel</Button>
          </ButtonGroup>
        </DialogFooter>
      </Dialog>
    )
  }

  private renderActiveTab() {
    const tab = this.state.selectedTab
    switch (tab) {
      case RepositorySettingsTab.Remote: {
        return (
          <Remote
            remote={this.state.remote}
            onRemoteUrlChanged={this.onRemoteUrlChanged}
          />
        )
      }
      case RepositorySettingsTab.IgnoredFiles: {
        return <GitIgnore
          dispatcher={this.props.dispatcher}
          repository={this.props.repository}
          text={this.props.gitIgnoreText}
        />
      }
      case RepositorySettingsTab.GitLFS: {
        return <GitLFS/>
      }
    }

    return assertNever(tab, `Unknown tab type: ${tab}`)
  }

  private onSubmit = () => {
    if (this.state.remote && this.props.remote) {
      if (this.state.remote.url !== this.props.remote.url) {
        this.props.dispatcher.setRemoteURL(
          this.props.repository,
          this.props.remote.name,
          this.state.remote.url
        )
      }
    }
  }

  private onRemoteUrlChanged = (url: string) => {

    const remote = this.props.remote

    if (!remote) {
      return
    }

    const newRemote = { ...remote, url }
    this.setState({ remote: newRemote })
  }

  private onTabClicked = (index: number) => {
    this.setState({ selectedTab: index })
  }
}<|MERGE_RESOLUTION|>--- conflicted
+++ resolved
@@ -14,12 +14,10 @@
 interface IRepositorySettingsProps {
   readonly dispatcher: Dispatcher
   readonly repository: Repository
-<<<<<<< HEAD
+  readonly remote: IRemote | null
+  readonly repository: Repository
   readonly onDismissed: () => void
-=======
-  readonly remote: IRemote | null
   readonly gitIgnoreText: string | null
->>>>>>> 8801453b
 }
 
 enum RepositorySettingsTab {
