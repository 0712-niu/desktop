--- conflicted
+++ resolved
@@ -36,11 +36,7 @@
 
   private renderContent() {
     if (this.state.selectedTab === TabBarTab.Changes) {
-<<<<<<< HEAD
-      return <Changes selectedRepo={this.props.repository}/>
-=======
-      return <Changes repository={this.props.repo}/>
->>>>>>> 8c2b15dd
+      return <Changes repository={this.props.repository}/>
     } else if (this.state.selectedTab === TabBarTab.History) {
       return <History repository={this.props.repository}
                       dispatcher={this.props.dispatcher}
