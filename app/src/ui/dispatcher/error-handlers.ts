--- conflicted
+++ resolved
@@ -436,11 +436,7 @@
     return error
   }
 
-<<<<<<< HEAD
-  const { repository } = e.metadata
-=======
   const { repository, gitContext } = e.metadata
->>>>>>> 82c188d6
   if (repository == null) {
     return error
   }
@@ -449,11 +445,6 @@
     return error
   }
 
-<<<<<<< HEAD
-  dispatcher.recordErrorWhenSwitchingBranchesWithUncommmittedChanges()
-
-  return error
-=======
   // This indicates to us whether the action which triggered the
   // LocalChangesOverwritten was the AppStore _checkoutBranch method.
   // Other actions that might trigger this error such as deleting
@@ -470,5 +461,4 @@
   await dispatcher.moveChangesToBranchAndCheckout(repository, branchToCheckout)
 
   return null
->>>>>>> 82c188d6
 }